--- conflicted
+++ resolved
@@ -74,19 +74,11 @@
 #ifdef __cplusplus
 #define REFIID const IID&
 #define REFGUID const GUID&
-<<<<<<< HEAD
-#define REFCLSID const IID&
-#else
-#define REFIID const IID*
-#define REFGUID const GUID*
-#define REFCLSID const IID*
-=======
 #define REFCLSID const GUID&
 #else
 #define REFIID const IID*
 #define REFGUID const GUID*
 #define REFCLSID const GUID* const
->>>>>>> b8153645
 #endif // __cplusplus
 
 #ifdef __cplusplus
@@ -363,13 +355,11 @@
 #define FAILED(hr) ((HRESULT)(hr) < 0)
 #define SUCCEEDED(hr) ((HRESULT)(hr) >= 0)
 
-<<<<<<< HEAD
-#define DEFINE_ENUM_FLAG_OPERATORS(T)
-
 #define RtlZeroMemory(Destination,Length) memset((Destination),0,(Length))
 #define ZeroMemory RtlZeroMemory
-=======
+
 #ifndef DEFINE_ENUM_FLAG_OPERATORS
+
 #ifdef __cplusplus
 # define DEFINE_ENUM_FLAG_OPERATORS(type) \
 extern "C++" \
@@ -385,5 +375,4 @@
 #else
 # define DEFINE_ENUM_FLAG_OPERATORS(type)
 #endif
-#endif /* DEFINE_ENUM_FLAG_OPERATORS */
->>>>>>> b8153645
+#endif /* DEFINE_ENUM_FLAG_OPERATORS */