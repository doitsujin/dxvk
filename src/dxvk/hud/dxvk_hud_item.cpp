#include "dxvk_hud_item.h"
#include "../framepacer/dxvk_framepacer.h"

#include <hud_chunk_frag_background.h>
#include <hud_chunk_frag_visualize.h>
#include <hud_chunk_vert_background.h>
#include <hud_chunk_vert_visualize.h>

#include <hud_frame_time_eval.h>

#include <hud_graph_frag.h>
#include <hud_graph_vert.h>

#include <iomanip>
#include <version.h>

namespace dxvk::hud {

  HudItem::~HudItem() {

  }


  void HudItem::update(dxvk::high_resolution_clock::time_point time) {
    // Do nothing by default. Some items won't need this.
  }


  HudItemSet::HudItemSet(const Rc<DxvkDevice>& device) {
    std::string configStr = env::getEnvVar("DXVK_HUD");

    if (configStr.empty())
      configStr = device->config().hud;

    std::string::size_type pos = 0;
    std::string::size_type end = 0;
    std::string::size_type mid = 0;
    
    while (pos < configStr.size()) {
      end = configStr.find(',', pos);
      mid = configStr.find('=', pos);
      
      if (end == std::string::npos)
        end = configStr.size();
      
      if (mid != std::string::npos && mid < end) {
        m_options.insert({
          configStr.substr(pos,     mid - pos),
          configStr.substr(mid + 1, end - mid - 1) });
      } else {
        m_enabled.insert(configStr.substr(pos, end - pos));
      }

      pos = end + 1;
    }

    if (m_enabled.find("full") != m_enabled.end())
      m_enableFull = true;
    
    if (m_enabled.find("1") != m_enabled.end()) {
      m_enabled.insert("devinfo");
      m_enabled.insert("fps");
    }
  }


  HudItemSet::~HudItemSet() {

  }


  void HudItemSet::update() {
    auto time = dxvk::high_resolution_clock::now();

    for (const auto& item : m_items)
      item->update(time);
  }


  void HudItemSet::render(
      const Rc<DxvkCommandList>&ctx,
      const HudPipelineKey&     key,
      const HudOptions&         options,
            HudRenderer&        renderer) {
    HudPos position = { 8, 8 };

    for (const auto& item : m_items)
      position = item->render(ctx, key, options, renderer, position);
  }


  void HudItemSet::parseOption(const std::string& str, float& value) {
    try {
      value = std::stof(str);
    } catch (const std::invalid_argument&) {
      return;
    }
  }


  HudPos HudVersionItem::render(
    const Rc<DxvkCommandList>&ctx,
    const HudPipelineKey&     key,
    const HudOptions&         options,
          HudRenderer&        renderer,
          HudPos              position) {
    position.y += 16;
    renderer.drawText(16, position, 0xffffffffu, "DXVK-LOW-LATENCY " DXVK_VERSION);

    position.y += 8;
    return position;
  }


  HudClientApiItem::HudClientApiItem(std::string api)
  : m_api(std::move(api)) {

  }


  HudClientApiItem::~HudClientApiItem() {

  }


  HudPos HudClientApiItem::render(
    const Rc<DxvkCommandList>&ctx,
    const HudPipelineKey&     key,
    const HudOptions&         options,
          HudRenderer&        renderer,
          HudPos              position) {
    std::lock_guard lock(m_mutex);

    position.y += 16;
    renderer.drawText(16, position, 0xffffffffu, m_api);

    position.y += 8;
    return position;
  }


  HudDeviceInfoItem::HudDeviceInfoItem(const Rc<DxvkDevice>& device) {
    const auto& props = device->properties();

    std::string driverInfo = props.vk12.driverInfo;

    if (driverInfo.empty())
      driverInfo = props.driverVersion.toString();

    m_deviceName = props.core.properties.deviceName;
    m_driverName = str::format("Driver:  ", props.vk12.driverName);
    m_driverVer = str::format("Version: ", driverInfo);
  }


  HudDeviceInfoItem::~HudDeviceInfoItem() {

  }


  HudPos HudDeviceInfoItem::render(
    const Rc<DxvkCommandList>&ctx,
    const HudPipelineKey&     key,
    const HudOptions&         options,
          HudRenderer&        renderer,
          HudPos              position) {
    position.y += 16;
    renderer.drawText(16, position, 0xffffffffu, m_deviceName);
    
    position.y += 24;
    renderer.drawText(16, position, 0xffffffffu, m_driverName);
    
    position.y += 20;
    renderer.drawText(16, position, 0xffffffffu, m_driverVer);

    position.y += 8;
    return position;
  }


  HudFpsItem::HudFpsItem() { }
  HudFpsItem::~HudFpsItem() { }


  void HudFpsItem::update(dxvk::high_resolution_clock::time_point time) {
    m_frameCount += 1;

    auto elapsed = std::chrono::duration_cast<std::chrono::microseconds>(time - m_lastUpdate);

    if (elapsed.count() >= UpdateInterval) {
      int64_t fps = (10'000'000ll * m_frameCount) / elapsed.count();

      m_frameRate = str::format(fps / 10, ".", fps % 10);
      m_frameCount = 0;
      m_lastUpdate = time;
    }
  }


  HudPos HudFpsItem::render(
    const Rc<DxvkCommandList>&ctx,
    const HudPipelineKey&     key,
    const HudOptions&         options,
          HudRenderer&        renderer,
          HudPos              position) {
    position.y += 16;

    renderer.drawText(16, position, 0xff4040ffu, "FPS:");
    renderer.drawText(16, { position.x + 60, position.y },
      0xffffffffu, m_frameRate);

    position.y += 8;
    return position;
  }

<<<<<<< HEAD
=======

  HudRenderLatencyItem::HudRenderLatencyItem() { }
  HudRenderLatencyItem::~HudRenderLatencyItem() { }

  void HudRenderLatencyItem::update(dxvk::high_resolution_clock::time_point time) {
    const Rc<DxvkLatencyTracker> tracker = m_tracker;
    const FramePacer* framePacer = dynamic_cast<FramePacer*>( tracker.ptr() );
    if (!framePacer)
      return;

    auto elapsed = std::chrono::duration_cast<std::chrono::microseconds>(time - m_lastUpdate);

    if (elapsed.count() >= UpdateInterval) {
      m_lastUpdate = time;

      LatencyMarkersReader reader = framePacer->m_latencyMarkersStorage.getReader(100);
      const LatencyMarkers* markers;
      uint32_t count = 0;
      uint64_t totalLatency = 0;
      while (reader.getNext(markers)) {
        totalLatency += markers->gpuFinished;
        ++count;
      }

      if (!count)
        return;

      uint64_t latency = totalLatency / count;
      m_latency = str::format(latency / 1000, ".", (latency/100) % 10, " ms");
    }
  }


  HudPos HudRenderLatencyItem::render(
    const Rc<DxvkCommandList>&ctx,
    const HudPipelineKey&     key,
    const HudOptions&         options,
          HudRenderer&        renderer,
          HudPos              position) {

    position.y += 12;
    renderer.drawText(16, position, 0xff4040ffu, "Render latency:");
    renderer.drawText(16, { position.x + 195, position.y },
      0xffffffffu, m_latency);

    position.y += 8;
    return position;
  }


  HudPresentLatencyItem::HudPresentLatencyItem() { }
  HudPresentLatencyItem::~HudPresentLatencyItem() { }

  void HudPresentLatencyItem::update(dxvk::high_resolution_clock::time_point time) {
    // we cannot measure latency when fps-limiting is performed in Presenter::runFrameThread()
    // because it's interfering with getting the right timestamp from vkWaitForPresent()
    // if we truely wanted to measure it, we would need one additional thread
    if (FpsLimiter::m_isActive) {
      m_latency = "N/A";
      return;
    }

    const Rc<DxvkLatencyTracker> tracker = m_tracker;
    FramePacer* framePacer = dynamic_cast<FramePacer*>( tracker.ptr() );
    if (!framePacer)
      return;

    if (framePacer->getFramePacerMode()->getPresentMode() == VK_PRESENT_MODE_MAILBOX_KHR) {
      m_latency = "N/A";
      return;
    }

    auto elapsed = std::chrono::duration_cast<std::chrono::microseconds>(time - m_lastUpdate);

    if (elapsed.count() >= UpdateInterval) {
      m_lastUpdate = time;

      LatencyMarkersReader reader = framePacer->m_latencyMarkersStorage.getReader(100);
      const LatencyMarkers* markers;
      uint32_t count = 0;
      uint64_t totalLatency = 0;
      while (reader.getNext(markers)) {
        totalLatency += markers->presentFinished - markers->gpuFinished;
        ++count;
      }

      if (!count)
        return;

      uint64_t latency = totalLatency / count;
      m_latency = str::format(latency / 1000, ".", (latency/100) % 10, " ms");
    }
  }


  HudPos HudPresentLatencyItem::render(
    const Rc<DxvkCommandList>&ctx,
    const HudPipelineKey&     key,
    const HudOptions&         options,
          HudRenderer&        renderer,
          HudPos              position) {

    position.y += 12;
    renderer.drawText(16, position, 0xff4040ffu, "Present latency:");
    renderer.drawText(16, { position.x + 206, position.y },
      0xffffffffu, m_latency);

    position.y += 8;
    return position;
  }


>>>>>>> 776085c9
  HudFrameTimeItem::HudFrameTimeItem(const Rc<DxvkDevice>& device, HudRenderer* renderer)
  : m_device            (device),
    m_gfxPipelineLayout (createPipelineLayout()) {
    createComputePipeline(*renderer);
  }


  HudFrameTimeItem::~HudFrameTimeItem() {
    auto vk = m_device->vkd();

    for (const auto& p : m_gfxPipelines)
      vk->vkDestroyPipeline(vk->device(), p.second, nullptr);

    vk->vkDestroyPipeline(vk->device(), m_computePipeline, nullptr);
  }


  HudPos HudFrameTimeItem::render(
    const Rc<DxvkCommandList>&ctx,
    const HudPipelineKey&     key,
    const HudOptions&         options,
          HudRenderer&        renderer,
          HudPos              position) {
    if (!m_gpuBuffer)
      createResources(ctx);

    HudPos minPos = {  12, -128 };
    HudPos maxPos = { 162, -128 };

    HudPos graphPos = { 8, -120 };
    HudPos graphSize = { NumDataPoints, 80 };

    uint32_t dataPoint = m_nextDataPoint++;

    processFrameTimes(ctx, key, renderer,
      dataPoint, minPos, maxPos);

    drawFrameTimeGraph(ctx, key, renderer,
      dataPoint, graphPos, graphSize);

    if (m_nextDataPoint >= NumDataPoints)
      m_nextDataPoint = 0u;

    return position;
  }


  void HudFrameTimeItem::processFrameTimes(
    const Rc<DxvkCommandList>&ctx,
    const HudPipelineKey&     key,
          HudRenderer&        renderer,
          uint32_t            dataPoint,
          HudPos              minPos,
          HudPos              maxPos) {
    if (unlikely(m_device->debugFlags().test(DxvkDebugFlag::Capture))) {
      ctx->cmdBeginDebugUtilsLabel(DxvkCmdBuffer::InitBuffer,
        vk::makeLabel(0xf0c0dc, "HUD frame time processing"));
    }

    // Write current time stamp to the buffer
    DxvkResourceBufferInfo slice = m_gpuBuffer->getSliceInfo();
    std::pair<VkQueryPool, uint32_t> query = m_query->getQuery();

    ctx->cmdResetQueryPool(DxvkCmdBuffer::InitBuffer,
      query.first, query.second, 1);

    ctx->cmdWriteTimestamp(DxvkCmdBuffer::InitBuffer,
      VK_PIPELINE_STAGE_2_ALL_COMMANDS_BIT,
      query.first, query.second);

    ctx->cmdCopyQueryPoolResults(DxvkCmdBuffer::InitBuffer,
      query.first, query.second, 1, slice.buffer,
      slice.offset + (dataPoint & 1u) * sizeof(uint64_t), sizeof(uint64_t),
      VK_QUERY_RESULT_64_BIT | VK_QUERY_RESULT_WAIT_BIT);

    VkMemoryBarrier2 barrier = { VK_STRUCTURE_TYPE_MEMORY_BARRIER_2 };
    barrier.srcAccessMask = VK_ACCESS_TRANSFER_WRITE_BIT;
    barrier.srcStageMask = VK_PIPELINE_STAGE_TRANSFER_BIT;
    barrier.dstAccessMask = VK_ACCESS_SHADER_READ_BIT | VK_ACCESS_SHADER_WRITE_BIT;
    barrier.dstStageMask = VK_PIPELINE_STAGE_COMPUTE_SHADER_BIT;

    VkDependencyInfo depInfo = { VK_STRUCTURE_TYPE_DEPENDENCY_INFO };
    depInfo.memoryBarrierCount = 1u;
    depInfo.pMemoryBarriers = &barrier;

    ctx->cmdPipelineBarrier(DxvkCmdBuffer::InitBuffer, &depInfo);

    // Process contents of the buffer and write out text draws
    auto bufferLayout = computeBufferLayout();

    auto drawParamBuffer = m_gpuBuffer->getSliceInfo(
      bufferLayout.drawParamOffset, bufferLayout.drawParamSize);
    auto drawInfoBuffer = m_gpuBuffer->getSliceInfo(
      bufferLayout.drawInfoOffset, bufferLayout.drawInfoSize);

    std::array<DxvkDescriptorWrite, 4u> descriptors = { };
    descriptors[0u].descriptorType = VK_DESCRIPTOR_TYPE_STORAGE_BUFFER;
    descriptors[0u].buffer = m_gpuBuffer->getSliceInfo(0, bufferLayout.timestampSize);

    descriptors[1u].descriptorType = VK_DESCRIPTOR_TYPE_STORAGE_BUFFER;
    descriptors[1u].buffer = drawParamBuffer;

    descriptors[2u].descriptorType = VK_DESCRIPTOR_TYPE_STORAGE_BUFFER;
    descriptors[2u].buffer = drawInfoBuffer;

    descriptors[3u].descriptorType = VK_DESCRIPTOR_TYPE_STORAGE_TEXEL_BUFFER;
    descriptors[3u].descriptor = m_textWrView->getDescriptor(false);

    ComputePushConstants pushConstants = { };
    pushConstants.msPerTick = m_device->properties().core.properties.limits.timestampPeriod / 1000000.0f;
    pushConstants.dataPoint = dataPoint;
    pushConstants.textPosMinX = minPos.x + 48;
    pushConstants.textPosMinY = minPos.y;
    pushConstants.textPosMaxX = maxPos.x + 48;
    pushConstants.textPosMaxY = maxPos.y;

    ctx->cmdBindPipeline(DxvkCmdBuffer::InitBuffer,
      VK_PIPELINE_BIND_POINT_COMPUTE, m_computePipeline);

    ctx->bindResources(DxvkCmdBuffer::InitBuffer,
      m_computePipelineLayout, descriptors.size(), descriptors.data(),
      sizeof(pushConstants), &pushConstants);

    ctx->cmdDispatch(DxvkCmdBuffer::InitBuffer, 1, 1, 1);

    barrier = { VK_STRUCTURE_TYPE_MEMORY_BARRIER_2 };
    barrier.srcAccessMask = VK_ACCESS_SHADER_WRITE_BIT;
    barrier.srcStageMask = VK_PIPELINE_STAGE_COMPUTE_SHADER_BIT;
    barrier.dstAccessMask = m_gpuBuffer->info().access;
    barrier.dstStageMask = m_gpuBuffer->info().stages;

    ctx->cmdPipelineBarrier(DxvkCmdBuffer::InitBuffer, &depInfo);

    // Display the min/max numbers
    renderer.drawText(12, minPos, 0xff4040ff, "min:");
    renderer.drawText(12, maxPos, 0xff4040ff, "max:");

    renderer.drawTextIndirect(ctx, key, drawParamBuffer,
      drawInfoBuffer, m_textRdView, 2u);

    if (unlikely(m_device->debugFlags().test(DxvkDebugFlag::Capture)))
      ctx->cmdEndDebugUtilsLabel(DxvkCmdBuffer::InitBuffer);

    // Make sure GPU resources are being kept alive as necessary
    ctx->track(m_gpuBuffer, DxvkAccess::Write);
    ctx->track(m_query);
  }


  void HudFrameTimeItem::drawFrameTimeGraph(
    const Rc<DxvkCommandList>&ctx,
    const HudPipelineKey&     key,
          HudRenderer&        renderer,
          uint32_t            dataPoint,
          HudPos              graphPos,
          HudPos              graphSize) {
    DxvkDescriptorWrite descriptorWrite;
    descriptorWrite.descriptorType = VK_DESCRIPTOR_TYPE_STORAGE_BUFFER;
    descriptorWrite.buffer = m_gpuBuffer->getSliceInfo(0u, computeBufferLayout().timestampSize);

    RenderPushConstants pushConstants = { };
    pushConstants.hud = renderer.getPushConstants();
    pushConstants.x = graphPos.x;
    pushConstants.y = graphPos.y;
    pushConstants.w = graphSize.x;
    pushConstants.h = graphSize.y;
    pushConstants.frameIndex = dataPoint;

    ctx->cmdBindPipeline(DxvkCmdBuffer::ExecBuffer,
      VK_PIPELINE_BIND_POINT_GRAPHICS, getPipeline(renderer, key));

    ctx->bindResources(DxvkCmdBuffer::ExecBuffer,
      m_gfxPipelineLayout, 1u, &descriptorWrite,
      sizeof(pushConstants), &pushConstants);

    ctx->cmdDraw(4, 1, 0, 0);

    ctx->track(m_gpuBuffer, DxvkAccess::Read);
  }


  void HudFrameTimeItem::createResources(
    const Rc<DxvkCommandList>&ctx) {
    auto bufferLayout = computeBufferLayout();

    DxvkBufferCreateInfo bufferInfo = { };
    bufferInfo.size = bufferLayout.totalSize;
    bufferInfo.usage = VK_BUFFER_USAGE_TRANSFER_DST_BIT
                     | VK_BUFFER_USAGE_TRANSFER_SRC_BIT
                     | VK_BUFFER_USAGE_INDIRECT_BUFFER_BIT
                     | VK_BUFFER_USAGE_STORAGE_BUFFER_BIT
                     | VK_BUFFER_USAGE_UNIFORM_TEXEL_BUFFER_BIT
                     | VK_BUFFER_USAGE_STORAGE_TEXEL_BUFFER_BIT;
    bufferInfo.stages = VK_PIPELINE_STAGE_TRANSFER_BIT
                      | VK_PIPELINE_STAGE_DRAW_INDIRECT_BIT
                      | VK_PIPELINE_STAGE_COMPUTE_SHADER_BIT
                      | VK_PIPELINE_STAGE_VERTEX_SHADER_BIT
                      | VK_PIPELINE_STAGE_FRAGMENT_SHADER_BIT;
    bufferInfo.access = VK_ACCESS_TRANSFER_READ_BIT
                      | VK_ACCESS_TRANSFER_WRITE_BIT
                      | VK_ACCESS_INDIRECT_COMMAND_READ_BIT
                      | VK_ACCESS_SHADER_READ_BIT
                      | VK_ACCESS_SHADER_WRITE_BIT;
    bufferInfo.debugName = "HUD frame time data";

    m_gpuBuffer = m_device->createBuffer(bufferInfo, VK_MEMORY_HEAP_DEVICE_LOCAL_BIT);

    DxvkBufferViewKey textViewInfo = { };
    textViewInfo.format = VK_FORMAT_R8_UINT;
    textViewInfo.offset = bufferLayout.textOffset;
    textViewInfo.size = bufferLayout.textSize;
    textViewInfo.usage = VK_BUFFER_USAGE_STORAGE_TEXEL_BUFFER_BIT;
    m_textWrView = m_gpuBuffer->createView(textViewInfo);

    textViewInfo.usage = VK_BUFFER_USAGE_UNIFORM_TEXEL_BUFFER_BIT;
    m_textRdView = m_gpuBuffer->createView(textViewInfo);

    // Zero-init buffer so we don't display random garbage at the start
    DxvkResourceBufferInfo bufferSlice = m_gpuBuffer->getSliceInfo();

    ctx->cmdFillBuffer(DxvkCmdBuffer::InitBuffer,
      bufferSlice.buffer, bufferSlice.offset, bufferSlice.size, 0u);

    VkMemoryBarrier2 barrier = { VK_STRUCTURE_TYPE_MEMORY_BARRIER_2 };
    barrier.srcAccessMask = VK_ACCESS_TRANSFER_WRITE_BIT;
    barrier.srcStageMask = VK_PIPELINE_STAGE_TRANSFER_BIT;
    barrier.dstAccessMask = m_gpuBuffer->info().access;
    barrier.dstStageMask = m_gpuBuffer->info().stages;

    VkDependencyInfo depInfo = { VK_STRUCTURE_TYPE_DEPENDENCY_INFO };
    depInfo.memoryBarrierCount = 1u;
    depInfo.pMemoryBarriers = &barrier;

    ctx->cmdPipelineBarrier(DxvkCmdBuffer::InitBuffer, &depInfo);
    ctx->track(m_gpuBuffer, DxvkAccess::Write);

    m_query = m_device->createRawQuery(VK_QUERY_TYPE_TIMESTAMP);
  }


  void HudFrameTimeItem::createComputePipeline(
          HudRenderer&        renderer) {
    static const std::array<DxvkDescriptorSetLayoutBinding, 4> bindings = {{
      { VK_DESCRIPTOR_TYPE_STORAGE_BUFFER,       1, VK_SHADER_STAGE_COMPUTE_BIT },
      { VK_DESCRIPTOR_TYPE_STORAGE_BUFFER,       1, VK_SHADER_STAGE_COMPUTE_BIT },
      { VK_DESCRIPTOR_TYPE_STORAGE_BUFFER,       1, VK_SHADER_STAGE_COMPUTE_BIT },
      { VK_DESCRIPTOR_TYPE_STORAGE_TEXEL_BUFFER, 1, VK_SHADER_STAGE_COMPUTE_BIT },
    }};

    m_computePipelineLayout = m_device->createBuiltInPipelineLayout(0u,
      VK_SHADER_STAGE_COMPUTE_BIT, sizeof(ComputePushConstants),
      bindings.size(), bindings.data());

    m_computePipeline = m_device->createBuiltInComputePipeline(m_computePipelineLayout,
      util::DxvkBuiltInShaderStage(hud_frame_time_eval, nullptr));
  }


  const DxvkPipelineLayout* HudFrameTimeItem::createPipelineLayout() {
    static const std::array<DxvkDescriptorSetLayoutBinding, 1> bindings = {{
      { VK_DESCRIPTOR_TYPE_STORAGE_BUFFER, 1, VK_SHADER_STAGE_FRAGMENT_BIT },
    }};

    return m_device->createBuiltInPipelineLayout(0u,
      VK_SHADER_STAGE_VERTEX_BIT | VK_SHADER_STAGE_FRAGMENT_BIT,
      sizeof(RenderPushConstants), bindings.size(), bindings.data());
  }


  VkPipeline HudFrameTimeItem::getPipeline(
          HudRenderer&        renderer,
    const HudPipelineKey&     key) {
    auto entry = m_gfxPipelines.find(key);

    if (entry != m_gfxPipelines.end())
      return entry->second;

    VkPipeline pipeline = createPipeline(renderer, key);
    m_gfxPipelines.insert({ key, pipeline });
    return pipeline;
  }


  VkPipeline HudFrameTimeItem::createPipeline(
          HudRenderer&        renderer,
    const HudPipelineKey&     key) {
    auto vk = m_device->vkd();

    HudSpecConstants specConstants = renderer.getSpecConstants(key);
    VkSpecializationInfo specInfo = renderer.getSpecInfo(&specConstants);

    VkPipelineInputAssemblyStateCreateInfo iaState = { VK_STRUCTURE_TYPE_PIPELINE_INPUT_ASSEMBLY_STATE_CREATE_INFO };
    iaState.topology = VK_PRIMITIVE_TOPOLOGY_TRIANGLE_STRIP;

    VkPipelineColorBlendAttachmentState cbAttachment = { };
    cbAttachment.blendEnable = VK_TRUE;
    cbAttachment.srcColorBlendFactor = VK_BLEND_FACTOR_ONE;
    cbAttachment.dstColorBlendFactor = VK_BLEND_FACTOR_ONE_MINUS_SRC_ALPHA;
    cbAttachment.colorBlendOp = VK_BLEND_OP_ADD;
    cbAttachment.srcAlphaBlendFactor = VK_BLEND_FACTOR_ONE;
    cbAttachment.dstAlphaBlendFactor = VK_BLEND_FACTOR_ONE_MINUS_SRC_ALPHA;
    cbAttachment.alphaBlendOp = VK_BLEND_OP_ADD;
    cbAttachment.colorWriteMask =
      VK_COLOR_COMPONENT_R_BIT | VK_COLOR_COMPONENT_G_BIT |
      VK_COLOR_COMPONENT_B_BIT | VK_COLOR_COMPONENT_A_BIT;

    util::DxvkBuiltInGraphicsState state = { };
    state.vs = util::DxvkBuiltInShaderStage(hud_graph_vert, nullptr);
    state.fs = util::DxvkBuiltInShaderStage(hud_graph_frag, &specInfo);
    state.iaState = &iaState;
    state.colorFormat = key.format;
    state.cbAttachment = &cbAttachment;

    return m_device->createBuiltInGraphicsPipeline(m_gfxPipelineLayout, state);
  }


  HudFrameTimeItem::BufferLayout HudFrameTimeItem::computeBufferLayout() {
    struct ComputeTimestampBuffer {
      std::array<uint64_t, 2u> timestamps;
      std::array<float, NumDataPoints> intervals;
      float avgMs;
      float minMs;
      float maxMs;
    };

    BufferLayout result = { };
    result.timestampSize = align(sizeof(ComputeTimestampBuffer), 256u);
    result.drawInfoOffset = result.timestampSize;
    result.drawInfoSize = align(sizeof(HudTextDrawInfo) * NumTextDraws, 256u);
    result.drawParamOffset = result.drawInfoOffset + result.drawInfoSize;
    result.drawParamSize = align(sizeof(VkDrawIndirectCommand) * NumTextDraws, 256u);
    result.textOffset = result.drawParamOffset + result.drawParamSize;
    result.textSize = 256u;
    result.totalSize = result.textOffset + result.textSize;
    return result;
  }




  HudSubmissionStatsItem::HudSubmissionStatsItem(const Rc<DxvkDevice>& device)
  : m_device(device) {

  }


  HudSubmissionStatsItem::~HudSubmissionStatsItem() {

  }


  void HudSubmissionStatsItem::update(dxvk::high_resolution_clock::time_point time) {
    DxvkStatCounters counters = m_device->getStatCounters();
    
    uint64_t currSubmitCount = counters.getCtr(DxvkStatCounter::QueueSubmitCount);
    uint64_t currSyncCount = counters.getCtr(DxvkStatCounter::GpuSyncCount);
    uint64_t currSyncTicks = counters.getCtr(DxvkStatCounter::GpuSyncTicks);

    m_maxSubmitCount = std::max(m_maxSubmitCount, currSubmitCount - m_prevSubmitCount);
    m_maxSyncCount = std::max(m_maxSyncCount, currSyncCount - m_prevSyncCount);
    m_maxSyncTicks = std::max(m_maxSyncTicks, currSyncTicks - m_prevSyncTicks);

    m_prevSubmitCount = currSubmitCount;
    m_prevSyncCount = currSyncCount;
    m_prevSyncTicks = currSyncTicks;

    auto elapsed = std::chrono::duration_cast<std::chrono::microseconds>(time - m_lastUpdate);

    if (elapsed.count() >= UpdateInterval) {
      m_submitString = str::format(m_maxSubmitCount);

      uint64_t syncTicks = m_maxSyncTicks / 100;

      m_syncString = m_maxSyncCount
        ? str::format(m_maxSyncCount, " (", (syncTicks / 10), ".", (syncTicks % 10), " ms)")
        : str::format(m_maxSyncCount);

      m_maxSubmitCount = 0;
      m_maxSyncCount = 0;
      m_maxSyncTicks = 0;

      m_lastUpdate = time;
    }
  }


  HudPos HudSubmissionStatsItem::render(
    const Rc<DxvkCommandList>&ctx,
    const HudPipelineKey&     key,
    const HudOptions&         options,
          HudRenderer&        renderer,
          HudPos              position) {
    position.y += 16;
    renderer.drawText(16, position, 0xff4080ff, "Queue submissions:");
    renderer.drawText(16, { position.x + 228, position.y }, 0xffffffffu, m_submitString);

    position.y += 20;
    renderer.drawText(16, position, 0xff4080ff, "Queue syncs:");
    renderer.drawText(16, { position.x + 228, position.y }, 0xffffffffu, m_syncString);

    position.y += 8;
    return position;
  }


  HudDrawCallStatsItem::HudDrawCallStatsItem(const Rc<DxvkDevice>& device)
  : m_device(device) {

  }


  HudDrawCallStatsItem::~HudDrawCallStatsItem() {

  }


  void HudDrawCallStatsItem::update(dxvk::high_resolution_clock::time_point time) {
    auto elapsed = std::chrono::duration_cast<std::chrono::microseconds>(time - m_lastUpdate);

    DxvkStatCounters counters = m_device->getStatCounters();
    auto diffCounters = counters.diff(m_prevCounters);

    if (elapsed.count() >= UpdateInterval) {
      m_drawCallCount   = diffCounters.getCtr(DxvkStatCounter::CmdDrawCalls);
      m_drawCount       = diffCounters.getCtr(DxvkStatCounter::CmdDrawsMerged) + m_drawCallCount;
      m_dispatchCount   = diffCounters.getCtr(DxvkStatCounter::CmdDispatchCalls);
      m_renderPassCount = diffCounters.getCtr(DxvkStatCounter::CmdRenderPassCount);
      m_barrierCount    = diffCounters.getCtr(DxvkStatCounter::CmdBarrierCount);

      m_lastUpdate = time;
    }

    m_prevCounters = counters;
  }


  HudPos HudDrawCallStatsItem::render(
    const Rc<DxvkCommandList>&ctx,
    const HudPipelineKey&     key,
    const HudOptions&         options,
          HudRenderer&        renderer,
          HudPos              position) {
    std::string drawCount = m_drawCount > m_drawCallCount
      ? str::format(m_drawCallCount, " (", m_drawCount, ")")
      : str::format(m_drawCallCount);

    position.y += 16;
    renderer.drawText(16, position, 0xffff8040, "Draw calls:");
    renderer.drawText(16, { position.x + 192, position.y }, 0xffffffffu, drawCount);
    
    position.y += 20;
    renderer.drawText(16, position, 0xffff8040, "Dispatch calls:");
    renderer.drawText(16, { position.x + 192, position.y }, 0xffffffffu, str::format(m_dispatchCount));
    
    position.y += 20;
    renderer.drawText(16, position, 0xffff8040, "Render passes:");
    renderer.drawText(16, { position.x + 192, position.y }, 0xffffffffu, str::format(m_renderPassCount));
    
    position.y += 20;
    renderer.drawText(16, position, 0xffff8040, "Barriers:");
    renderer.drawText(16, { position.x + 192, position.y }, 0xffffffffu, str::format(m_barrierCount));
    
    position.y += 8;
    return position;
  }


  HudPipelineStatsItem::HudPipelineStatsItem(const Rc<DxvkDevice>& device)
  : m_device(device) {

  }


  HudPipelineStatsItem::~HudPipelineStatsItem() {

  }


  void HudPipelineStatsItem::update(dxvk::high_resolution_clock::time_point time) {
    DxvkStatCounters counters = m_device->getStatCounters();

    m_graphicsPipelines = counters.getCtr(DxvkStatCounter::PipeCountGraphics);
    m_graphicsLibraries = counters.getCtr(DxvkStatCounter::PipeCountLibrary);
    m_computePipelines  = counters.getCtr(DxvkStatCounter::PipeCountCompute);
  }


  HudPos HudPipelineStatsItem::render(
    const Rc<DxvkCommandList>&ctx,
    const HudPipelineKey&     key,
    const HudOptions&         options,
          HudRenderer&        renderer,
          HudPos              position) {
    position.y += 16;
    renderer.drawText(16, position, 0xffff40ff, "Graphics pipelines:");
    renderer.drawText(16, { position.x + 240, position.y }, 0xffffffffu, str::format(m_graphicsPipelines));

    if (m_graphicsLibraries) {
      position.y += 20;
      renderer.drawText(16, position, 0xffff40ff, "Graphics shaders:");
      renderer.drawText(16, { position.x + 240, position.y }, 0xffffffffu, str::format(m_graphicsLibraries));
    }

    position.y += 20;
    renderer.drawText(16, position, 0xffff40ff, "Compute shaders:");
    renderer.drawText(16, { position.x + 240, position.y }, 0xffffffffu, str::format(m_computePipelines));

    position.y += 8;
    return position;
  }


  HudDescriptorStatsItem::HudDescriptorStatsItem(const Rc<DxvkDevice>& device)
  : m_device(device) {

  }


  HudDescriptorStatsItem::~HudDescriptorStatsItem() {

  }


  void HudDescriptorStatsItem::update(dxvk::high_resolution_clock::time_point time) {
    uint64_t ticks = std::chrono::duration_cast<std::chrono::microseconds>(time - m_lastUpdate).count();

    DxvkStatCounters counters = m_device->getStatCounters();

    if (ticks >= UpdateInterval) {
      uint64_t busyTicks = counters.getCtr(DxvkStatCounter::DescriptorCopyBusyTicks);

      m_copyThreadLoad = uint32_t(double(100.0 * (busyTicks - m_copyThreadBusyTicks)) / ticks);
      m_copyThreadBusyTicks = busyTicks;

      m_descriptorHeapUsed = m_descriptorHeapMax;
      m_descriptorHeapMax = 0u;

      m_lastUpdate = time;
    }

    m_descriptorPoolCount = counters.getCtr(DxvkStatCounter::DescriptorPoolCount);
    m_descriptorSetCount  = counters.getCtr(DxvkStatCounter::DescriptorSetCount);

    m_descriptorHeapCount = counters.getCtr(DxvkStatCounter::DescriptorHeapCount);
    m_descriptorHeapAlloc = counters.getCtr(DxvkStatCounter::DescriptorHeapSize);

    auto descriptorHeapUsed = counters.getCtr(DxvkStatCounter::DescriptorHeapUsed);
    m_descriptorHeapMax = std::max(descriptorHeapUsed - m_descriptorHeapPrev, m_descriptorHeapMax);
    m_descriptorHeapPrev = descriptorHeapUsed;
  }


  HudPos HudDescriptorStatsItem::render(
    const Rc<DxvkCommandList>&ctx,
    const HudPipelineKey&     key,
    const HudOptions&         options,
          HudRenderer&        renderer,
          HudPos              position) {
    if (m_descriptorPoolCount) {
      position.y += 16;
      renderer.drawText(16, position, 0xff8040ff, "Descriptor pools:");
      renderer.drawText(16, { position.x + 216, position.y }, 0xffffffffu, str::format(m_descriptorPoolCount));

      position.y += 20;
      renderer.drawText(16, position, 0xff8040ff, "Descriptor sets:");
      renderer.drawText(16, { position.x + 216, position.y }, 0xffffffffu, str::format(m_descriptorSetCount));
    }

    if (m_descriptorHeapAlloc) {
      position.y += 16;
      renderer.drawText(16, position, 0xff8040ff, "Descriptor heaps:");
      renderer.drawText(16, { position.x + 216, position.y }, 0xffffffffu, str::format(m_descriptorHeapCount, " (", m_descriptorHeapAlloc >> 20, " MB)"));

      position.y += 20;
      renderer.drawText(16, position, 0xff8040ff, "Descriptor usage:");
      renderer.drawText(16, { position.x + 216, position.y }, 0xffffffffu, str::format(m_descriptorHeapUsed >> 10, " kB"));

      position.y += 20;
      renderer.drawText(16, position, 0xff8040ff, "Copy worker:");
      renderer.drawText(16, { position.x + 216, position.y }, 0xffffffffu, str::format(m_copyThreadLoad, "%"));
    }

    position.y += 8;
    return position;
  }


  HudMemoryStatsItem::HudMemoryStatsItem(const Rc<DxvkDevice>& device)
  : m_device(device), m_memory(device->adapter()->memoryProperties()) {

  }


  HudMemoryStatsItem::~HudMemoryStatsItem() {

  }


  void HudMemoryStatsItem::update(dxvk::high_resolution_clock::time_point time) {
    for (uint32_t i = 0; i < m_memory.memoryHeapCount; i++)
      m_heaps[i] = m_device->getMemoryStats(i);
  }


  HudPos HudMemoryStatsItem::render(
    const Rc<DxvkCommandList>&ctx,
    const HudPipelineKey&     key,
    const HudOptions&         options,
          HudRenderer&        renderer,
          HudPos              position) {
    for (uint32_t i = 0; i < m_memory.memoryHeapCount; i++) {
      bool isDeviceLocal = m_memory.memoryHeaps[i].flags & VK_MEMORY_HEAP_DEVICE_LOCAL_BIT;

      uint64_t memUsedMib = m_heaps[i].memoryUsed >> 20;
      uint64_t memAllocatedMib = m_heaps[i].memoryAllocated >> 20;
      uint64_t percentage = m_heaps[i].memoryBudget
        ? (100u * m_heaps[i].memoryAllocated) / m_heaps[i].memoryBudget
        : 0u;

      std::string label = str::format(isDeviceLocal ? "Vidmem" : "Sysmem", " heap ", i, ": ");
      std::string text  = str::format(std::setfill(' '), std::setw(5), memAllocatedMib, " MB (", percentage, "%) ",
        std::setw(5 + (percentage < 10 ? 1 : 0) + (percentage < 100 ? 1 : 0)), memUsedMib, " MB used");

      position.y += 16;
      renderer.drawText(16, position, 0xff40ffffu, label);
      renderer.drawText(16, { position.x + 168, position.y }, 0xffffffffu, text);

      position.y += 4;
    }

    position.y += 4;
    return position;
  }




  HudMemoryDetailsItem::HudMemoryDetailsItem(
    const Rc<DxvkDevice>&     device,
          HudRenderer*        renderer)
  : m_device          (device),
    m_pipelineLayout  (createPipelineLayout()) {

  }


  HudMemoryDetailsItem::~HudMemoryDetailsItem() {
    auto vk = m_device->vkd();

    for (const auto& p : m_pipelines) {
      vk->vkDestroyPipeline(vk->device(), p.second.background, nullptr);
      vk->vkDestroyPipeline(vk->device(), p.second.visualize, nullptr);
    }
  }


  void HudMemoryDetailsItem::update(dxvk::high_resolution_clock::time_point time) {
    uint64_t ticks = std::chrono::duration_cast<std::chrono::microseconds>(time - m_lastUpdate).count();

    if (ticks >= UpdateInterval) {
      m_cacheStats = m_device->getMemoryAllocationStats(m_stats);
      m_displayCacheStats |= m_cacheStats.requestCount != 0u;

      m_lastUpdate = time;
    }
  }


  HudPos HudMemoryDetailsItem::render(
    const Rc<DxvkCommandList>&ctx,
    const HudPipelineKey&     key,
    const HudOptions&         options,
          HudRenderer&        renderer,
          HudPos              position) {
    // Layout, align the entire element to the bottom right.
    int32_t x = -564;
    int32_t y = -20;

    if (m_displayCacheStats) {
      uint32_t hitCount = m_cacheStats.requestCount - m_cacheStats.missCount;
      uint32_t hitRate = (100 * hitCount) / std::max(m_cacheStats.requestCount, 1u);

      std::string cacheStr = str::format("Cache: ", m_cacheStats.size >> 10, " kB (", hitRate, "% hit)");
      renderer.drawText(14, { x, y }, 0xffffffffu, cacheStr);

      y -= 24;
    }

    for (uint32_t i = m_stats.memoryTypes.size(); i; i--) {
      const auto& type = m_stats.memoryTypes.at(i - 1);

      if (!type.chunkCount)
        continue;

      // Compute layout and gather memory stats
      DxvkMemoryStats stats = { };

      int32_t w = 0;
      int32_t h = 0;

      for (uint32_t j = 0; j < type.chunkCount; j++) {
        const auto& chunk = m_stats.chunks.at(type.chunkIndex + j);
        stats.memoryAllocated += chunk.capacity;
        stats.memoryUsed += chunk.used;

        int32_t chunkWidth = (chunk.pageCount + 15u) / 16u + 2;

        bool separate = j && m_stats.chunks.at(type.chunkIndex + j - 1u).mapped != chunk.mapped;

        if (x + w + chunkWidth > -8 || separate) {
          w = 0;
          h += 34;
        }

        w += chunkWidth + 6;
      }

      if (w)
        h += 34;

      y -= h;

      w = 0;
      h = 8;

      // Draw individual chunks
      for (uint32_t j = 0; j < type.chunkCount; j++) {
        const auto& chunk = m_stats.chunks.at(type.chunkIndex + j);

        // Default VRAM, blue
        uint32_t color = 0xff804020u;

        if (type.properties.propertyFlags & VK_MEMORY_PROPERTY_HOST_CACHED_BIT) {
          // Cached memory, green
          color = 0xff208020u;
        } else if (!(type.properties.propertyFlags & VK_MEMORY_PROPERTY_DEVICE_LOCAL_BIT)) {
          if (!chunk.mapped) {
            // Fallback allocation, grey
            color = 0xff201c18u;
          } else {
            // Uncached memory, red
            color = 0xff202080u;
          }
        } else if (chunk.mapped) {
          // Host-visible VRAM, yellow
          color = 0xff208080u;
        }

        int32_t chunkWidth = (chunk.pageCount + 15u) / 16u + 2;

        bool separate = j && m_stats.chunks.at(type.chunkIndex + j - 1u).mapped != chunk.mapped;

        if (x + w + chunkWidth > -8 || separate) {
          w = 0;
          h += 34;
        }

        drawChunk({ x + w, y + h }, { chunkWidth, 24 }, color, chunk);

        w += chunkWidth + 6;
      }

      // Render descriptive text
      std::string headline = str::format("Mem type ", (i - 1), " [", type.properties.heapIndex, "]: ",
        type.chunkCount, " chunk", type.chunkCount != 1u ? "s" : "", " (", (stats.memoryAllocated >> 20u), " MB, ",
        ((stats.memoryUsed >= (1u << 20u)) ? stats.memoryUsed >> 20 : stats.memoryUsed >> 10),
        (stats.memoryUsed >= (1u << 20u) ? " MB" : " kB"), " used)");

      renderer.drawText(14, { x, y }, 0xffffffffu, headline);

      y -= 24;
    }

    flushDraws(ctx, key, options, renderer);
    return position;
  }


  void HudMemoryDetailsItem::drawChunk(
          HudPos            pos,
          HudPos            size,
          uint32_t          color,
    const DxvkMemoryChunkStats& chunk) {
    auto& draw = m_drawInfos.emplace_back();
    draw.x = pos.x;
    draw.y = pos.y;
    draw.w = size.x;
    draw.h = size.y;
    draw.pageMask = chunk.pageMaskOffset;
    draw.pageCountAndActiveBit = chunk.pageCount;
    draw.color = color;

    if (chunk.active)
      draw.pageCountAndActiveBit |= 1u << 15;
  }


  void HudMemoryDetailsItem::flushDraws(
    const Rc<DxvkCommandList>&ctx,
    const HudPipelineKey&     key,
    const HudOptions&         options,
          HudRenderer&        renderer) {
    if (m_drawInfos.empty())
      return;

    PipelinePair pipelines = getPipeline(renderer, key);

    // Update relevant buffers
    DxvkResourceBufferInfo drawDescriptor = { };
    DxvkResourceBufferInfo dataDescriptor = { };

    updateDataBuffer(ctx, drawDescriptor, dataDescriptor);

    // Bind resources
    std::array<DxvkDescriptorWrite, 2u> descriptors = { };
    descriptors[0u].descriptorType = VK_DESCRIPTOR_TYPE_STORAGE_BUFFER;
    descriptors[0u].buffer = drawDescriptor;

    descriptors[1u].descriptorType = VK_DESCRIPTOR_TYPE_STORAGE_BUFFER;
    descriptors[1u].buffer = dataDescriptor;

    HudPushConstants pushConstants = renderer.getPushConstants();

    ctx->bindResources(DxvkCmdBuffer::ExecBuffer,
      m_pipelineLayout, descriptors.size(), descriptors.data(),
      sizeof(pushConstants), &pushConstants);

    // Draw background first, then the actual usage info. The pipeline
    // layout is the same for both pipelines, so don't rebind resources.
    ctx->cmdBindPipeline(DxvkCmdBuffer::ExecBuffer,
      VK_PIPELINE_BIND_POINT_GRAPHICS, pipelines.background);

    ctx->cmdDraw(4, m_drawInfos.size(), 0, 0);

    ctx->cmdBindPipeline(DxvkCmdBuffer::ExecBuffer,
      VK_PIPELINE_BIND_POINT_GRAPHICS, pipelines.visualize);
    ctx->cmdDraw(4, m_drawInfos.size(), 0, 0);

    // Track data buffer lifetime
    ctx->track(m_dataBuffer, DxvkAccess::Read);

    m_drawInfos.clear();
  }


  void HudMemoryDetailsItem::updateDataBuffer(
    const Rc<DxvkCommandList>&ctx,
          DxvkResourceBufferInfo& drawDescriptor,
          DxvkResourceBufferInfo& dataDescriptor) {
    size_t drawInfoSize = m_drawInfos.size() * sizeof(DrawInfo);
    size_t drawInfoSizeAligned = align(drawInfoSize, 256u);

    size_t chunkDataSize = m_stats.pageMasks.size() * sizeof(uint32_t);
    size_t chunkDataSizeAligned = align(chunkDataSize, 256u);

    size_t bufferSize = align(drawInfoSizeAligned + chunkDataSizeAligned, 2048u);

    if (!m_dataBuffer || m_dataBuffer->info().size < bufferSize) {
      DxvkBufferCreateInfo bufferInfo;
      bufferInfo.size = bufferSize;
      bufferInfo.usage = VK_BUFFER_USAGE_STORAGE_BUFFER_BIT;
      bufferInfo.access = VK_ACCESS_SHADER_READ_BIT;
      bufferInfo.stages = VK_PIPELINE_STAGE_VERTEX_SHADER_BIT | VK_PIPELINE_STAGE_FRAGMENT_SHADER_BIT;
      bufferInfo.debugName = "HUD memory data";

      m_dataBuffer = m_device->createBuffer(bufferInfo,
        VK_MEMORY_HEAP_DEVICE_LOCAL_BIT |
        VK_MEMORY_PROPERTY_HOST_VISIBLE_BIT |
        VK_MEMORY_PROPERTY_HOST_COHERENT_BIT);
    } else {
      // Ensure we can update the buffer without overriding live data
      auto allocation = m_dataBuffer->assignStorage(m_dataBuffer->allocateStorage());
      ctx->track(std::move(allocation));
    }

    // Update draw infos and pad unused area with zeroes
    std::memcpy(m_dataBuffer->mapPtr(0), m_drawInfos.data(), drawInfoSize);
    std::memset(m_dataBuffer->mapPtr(drawInfoSize), 0, drawInfoSizeAligned - drawInfoSize);

    // Update chunk data and pad with zeroes
    std::memcpy(m_dataBuffer->mapPtr(drawInfoSizeAligned), m_stats.pageMasks.data(), chunkDataSize);
    std::memset(m_dataBuffer->mapPtr(drawInfoSizeAligned + chunkDataSize), 0, chunkDataSizeAligned - chunkDataSize);

    // Write back descriptors
    drawDescriptor = m_dataBuffer->getSliceInfo(0u, drawInfoSizeAligned);
    dataDescriptor = m_dataBuffer->getSliceInfo(drawInfoSizeAligned, chunkDataSizeAligned);
  }


  const DxvkPipelineLayout* HudMemoryDetailsItem::createPipelineLayout() {
    static const std::array<DxvkDescriptorSetLayoutBinding, 2> bindings = {{
      { VK_DESCRIPTOR_TYPE_STORAGE_BUFFER, 1, VK_SHADER_STAGE_VERTEX_BIT   },
      { VK_DESCRIPTOR_TYPE_STORAGE_BUFFER, 1, VK_SHADER_STAGE_FRAGMENT_BIT },
    }};

    return m_device->createBuiltInPipelineLayout(0u,
      VK_SHADER_STAGE_VERTEX_BIT | VK_SHADER_STAGE_FRAGMENT_BIT,
      sizeof(HudPushConstants), bindings.size(), bindings.data());
  }


  HudMemoryDetailsItem::PipelinePair HudMemoryDetailsItem::createPipeline(
          HudRenderer&        renderer,
    const HudPipelineKey&     key) {
    auto vk = m_device->vkd();

    HudSpecConstants specConstants = renderer.getSpecConstants(key);
    VkSpecializationInfo specInfo = renderer.getSpecInfo(&specConstants);

    PipelinePair pipelines = { };

    VkPipelineInputAssemblyStateCreateInfo iaState = { VK_STRUCTURE_TYPE_PIPELINE_INPUT_ASSEMBLY_STATE_CREATE_INFO };
    iaState.topology = VK_PRIMITIVE_TOPOLOGY_TRIANGLE_STRIP;

    VkPipelineColorBlendAttachmentState cbAttachment = { };
    cbAttachment.blendEnable = VK_TRUE;
    cbAttachment.srcColorBlendFactor = VK_BLEND_FACTOR_ONE;
    cbAttachment.dstColorBlendFactor = VK_BLEND_FACTOR_ONE_MINUS_SRC_ALPHA;
    cbAttachment.colorBlendOp = VK_BLEND_OP_ADD;
    cbAttachment.srcAlphaBlendFactor = VK_BLEND_FACTOR_ONE;
    cbAttachment.dstAlphaBlendFactor = VK_BLEND_FACTOR_ONE_MINUS_SRC_ALPHA;
    cbAttachment.alphaBlendOp = VK_BLEND_OP_ADD;
    cbAttachment.colorWriteMask =
      VK_COLOR_COMPONENT_R_BIT | VK_COLOR_COMPONENT_G_BIT |
      VK_COLOR_COMPONENT_B_BIT | VK_COLOR_COMPONENT_A_BIT;

    util::DxvkBuiltInGraphicsState state = { };
    state.iaState = &iaState;
    state.colorFormat = key.format;
    state.cbAttachment = &cbAttachment;

    state.vs = util::DxvkBuiltInShaderStage(hud_chunk_vert_background, nullptr);
    state.fs = util::DxvkBuiltInShaderStage(hud_chunk_frag_background, &specInfo);

    pipelines.background = m_device->createBuiltInGraphicsPipeline(m_pipelineLayout, state);

    state.vs = util::DxvkBuiltInShaderStage(hud_chunk_vert_visualize, nullptr);
    state.fs = util::DxvkBuiltInShaderStage(hud_chunk_frag_visualize, &specInfo);

    pipelines.visualize = m_device->createBuiltInGraphicsPipeline(m_pipelineLayout, state);
    return pipelines;
  }


  HudMemoryDetailsItem::PipelinePair HudMemoryDetailsItem::getPipeline(
          HudRenderer&        renderer,
    const HudPipelineKey&     key) {
    auto entry = m_pipelines.find(key);

    if (entry != m_pipelines.end())
      return entry->second;

    PipelinePair pipeline = createPipeline(renderer, key);
    m_pipelines.insert({ key, pipeline });
    return pipeline;
  }




  HudCsThreadItem::HudCsThreadItem(const Rc<DxvkDevice>& device)
  : m_device(device) {

  }


  HudCsThreadItem::~HudCsThreadItem() {

  }


  void HudCsThreadItem::update(dxvk::high_resolution_clock::time_point time) {
    uint64_t ticks = std::chrono::duration_cast<std::chrono::microseconds>(time - m_lastUpdate).count();

    // Capture the maximum here since it's more useful to
    // identify stutters than using any sort of average
    DxvkStatCounters counters = m_device->getStatCounters();
    uint64_t currCsSyncCount = counters.getCtr(DxvkStatCounter::CsSyncCount);
    uint64_t currCsSyncTicks = counters.getCtr(DxvkStatCounter::CsSyncTicks);

    m_maxCsSyncCount = std::max(m_maxCsSyncCount, currCsSyncCount - m_prevCsSyncCount);
    m_maxCsSyncTicks = std::max(m_maxCsSyncTicks, currCsSyncTicks - m_prevCsSyncTicks);

    m_prevCsSyncCount = currCsSyncCount;
    m_prevCsSyncTicks = currCsSyncTicks;

    m_updateCount++;

    if (ticks >= UpdateInterval) {
      uint64_t currCsChunks = counters.getCtr(DxvkStatCounter::CsChunkCount);
      uint64_t diffCsChunks = (currCsChunks - m_prevCsChunks) / m_updateCount;
      m_prevCsChunks = currCsChunks;

      uint64_t syncTicks = m_maxCsSyncTicks / 100;

      m_csChunkString = str::format(diffCsChunks);
      m_csSyncString = m_maxCsSyncCount
        ? str::format(m_maxCsSyncCount, " (", (syncTicks / 10), ".", (syncTicks % 10), " ms)")
        : str::format(m_maxCsSyncCount);

      uint64_t currCsIdleTicks = counters.getCtr(DxvkStatCounter::CsIdleTicks);

      m_diffCsIdleTicks = currCsIdleTicks - m_prevCsIdleTicks;
      m_prevCsIdleTicks = currCsIdleTicks;

      uint64_t busyTicks = ticks > m_diffCsIdleTicks
        ? uint64_t(ticks - m_diffCsIdleTicks)
        : uint64_t(0);

      m_csLoadString = str::format((100 * busyTicks) / ticks, "%");

      m_maxCsSyncCount = 0;
      m_maxCsSyncTicks = 0;

      m_updateCount = 0;
      m_lastUpdate = time;
    }
  }


  HudPos HudCsThreadItem::render(
    const Rc<DxvkCommandList>&ctx,
    const HudPipelineKey&     key,
    const HudOptions&         options,
          HudRenderer&        renderer,
          HudPos              position) {
    position.y += 16;
    renderer.drawText(16, position, 0xff40ff40, "CS chunks:");
    renderer.drawText(16, { position.x + 132, position.y }, 0xffffffffu, m_csChunkString);

    position.y += 20;
    renderer.drawText(16, position, 0xff40ff40, "CS syncs:");
    renderer.drawText(16, { position.x + 132, position.y }, 0xffffffffu, m_csSyncString);

    position.y += 20;
    renderer.drawText(16, position, 0xff40ff40, "CS load:");
    renderer.drawText(16, { position.x + 132, position.y }, 0xffffffffu, m_csLoadString);

    position.y += 8;
    return position;
  }


  HudGpuLoadItem::HudGpuLoadItem(const Rc<DxvkDevice>& device)
  : m_device(device) {

  }


  HudGpuLoadItem::~HudGpuLoadItem() {

  }


  void HudGpuLoadItem::update(dxvk::high_resolution_clock::time_point time) {
    uint64_t ticks = std::chrono::duration_cast<std::chrono::microseconds>(time - m_lastUpdate).count();

    if (ticks >= UpdateInterval) {
      DxvkStatCounters counters = m_device->getStatCounters();
      uint64_t currGpuIdleTicks = counters.getCtr(DxvkStatCounter::GpuIdleTicks);

      m_diffGpuIdleTicks = currGpuIdleTicks - m_prevGpuIdleTicks;
      m_prevGpuIdleTicks = currGpuIdleTicks;

      uint64_t busyTicks = ticks > m_diffGpuIdleTicks
        ? uint64_t(ticks - m_diffGpuIdleTicks)
        : uint64_t(0);

      m_gpuLoadString = str::format((100 * busyTicks) / ticks, "%");
      m_lastUpdate = time;
    }
  }


  HudPos HudGpuLoadItem::render(
    const Rc<DxvkCommandList>&ctx,
    const HudPipelineKey&     key,
    const HudOptions&         options,
          HudRenderer&        renderer,
          HudPos              position) {
    position.y += 16;
    renderer.drawText(16, position, 0xff408040u, "GPU:");
    renderer.drawText(16, { position.x + 60, position.y }, 0xffffffffu, m_gpuLoadString);

    position.y += 8;
    return position;
  }


  HudCompilerActivityItem::HudCompilerActivityItem(const Rc<DxvkDevice>& device)
  : m_device(device) {

  }


  HudCompilerActivityItem::~HudCompilerActivityItem() {

  }


  void HudCompilerActivityItem::update(dxvk::high_resolution_clock::time_point time) {
    DxvkStatCounters counters = m_device->getStatCounters();

    m_tasksDone = counters.getCtr(DxvkStatCounter::PipeTasksDone);
    m_tasksTotal = counters.getCtr(DxvkStatCounter::PipeTasksTotal);

    bool doShow = m_tasksDone < m_tasksTotal;

    if (!doShow)
      m_timeDone = time;

    if (!m_show) {
      m_timeShown = time;
      m_showPercentage = false;
    } else {
      auto durationShown = std::chrono::duration_cast<std::chrono::milliseconds>(time - m_timeShown);
      auto durationWorking = std::chrono::duration_cast<std::chrono::milliseconds>(time - m_timeDone);

      if (!doShow) {
        m_offset = m_tasksTotal;

        // Ensure the item stays up long enough to be legible
        doShow = durationShown.count() <= MinShowDuration;
      }

      if (!m_showPercentage) {
        // Don't show percentage if it's just going to be stuck at 99%
        // because the workers are not being fed tasks fast enough
        m_showPercentage = durationWorking.count() >= (MinShowDuration / 5)
                        && (computePercentage() < 50);
      }
    }

    m_show = doShow;
  }


  HudPos HudCompilerActivityItem::render(
    const Rc<DxvkCommandList>&ctx,
    const HudPipelineKey&     key,
    const HudOptions&         options,
          HudRenderer&        renderer,
          HudPos              position) {
    if (m_show) {
      std::string string = "Compiling shaders...";

      if (m_showPercentage)
        string = str::format(string, " (", computePercentage(), "%)");

      renderer.drawText(16, { position.x, -20 }, 0xffffffffu, string);
    }

    return position;
  }


  uint32_t HudCompilerActivityItem::computePercentage() const {
    if (m_offset == m_tasksTotal)
      return 100;

    return (uint32_t(m_tasksDone - m_offset) * 100)
         / (uint32_t(m_tasksTotal - m_offset));
  }



  HudLatencyItem::HudLatencyItem() {

  }


  HudLatencyItem::~HudLatencyItem() {

  }


  void HudLatencyItem::accumulateStats(const DxvkLatencyStats& stats) {
    std::lock_guard lock(m_mutex);

    if (stats.frameLatency.count()) {
      m_accumStats.frameLatency += stats.frameLatency;
      m_accumStats.sleepDuration += stats.sleepDuration;

      m_accumFrames += 1u;
    } else {
      m_accumStats = { };
      m_accumFrames = 0u;
    }
  }


  void HudLatencyItem::update(dxvk::high_resolution_clock::time_point time) {
    uint64_t ticks = std::chrono::duration_cast<std::chrono::microseconds>(time - m_lastUpdate).count();

    if (ticks >= UpdateInterval) {
      std::lock_guard lock(m_mutex);

      if (m_accumFrames) {
        uint32_t latency = (m_accumStats.frameLatency / m_accumFrames).count() / 100u;
        uint32_t sleep = (m_accumStats.sleepDuration / m_accumFrames).count() / 100u;

        m_latencyString = str::format(latency / 10, ".", latency % 10, " ms");
        m_sleepString = str::format(sleep / 10, ".", sleep % 10, " ms");

        m_accumStats = { };
        m_accumFrames = 0u;

        m_invalidUpdates = 0u;
      } else {
        m_latencyString = "--";
        m_sleepString = "--";

        if (m_invalidUpdates < MaxInvalidUpdates)
          m_invalidUpdates += 1u;
      }

      m_lastUpdate = time;
    }
  }


  HudPos HudLatencyItem::render(
    const Rc<DxvkCommandList>&ctx,
    const HudPipelineKey&     key,
    const HudOptions&         options,
          HudRenderer&        renderer,
          HudPos              position) {
    if (m_invalidUpdates >= MaxInvalidUpdates)
      return position;

    position.y += 16;

    renderer.drawText(16, position, 0xffff60a0u, "Latency: ");
    renderer.drawText(16, { position.x + 108, position.y }, 0xffffffffu, m_latencyString);

    position.y += 20;

    renderer.drawText(16, position, 0xffff60a0u, "Sleep: ");
    renderer.drawText(16, { position.x + 108, position.y }, 0xffffffffu, m_sleepString);

    position.y += 8;
    return position;
  }

}<|MERGE_RESOLUTION|>--- conflicted
+++ resolved
@@ -213,8 +213,6 @@
     return position;
   }
 
-<<<<<<< HEAD
-=======
 
   HudRenderLatencyItem::HudRenderLatencyItem() { }
   HudRenderLatencyItem::~HudRenderLatencyItem() { }
@@ -327,7 +325,6 @@
   }
 
 
->>>>>>> 776085c9
   HudFrameTimeItem::HudFrameTimeItem(const Rc<DxvkDevice>& device, HudRenderer* renderer)
   : m_device            (device),
     m_gfxPipelineLayout (createPipelineLayout()) {
