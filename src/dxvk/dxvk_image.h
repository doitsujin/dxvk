#pragma once

#include "dxvk_descriptor_pool.h"
#include "dxvk_format.h"
#include "dxvk_memory.h"
#include "dxvk_sparse.h"
#include "dxvk_util.h"

namespace dxvk {

  /**
   * \brief Image create info
   * 
   * The properties of an image that are
   * passed to \ref DxvkDevice::createImage
   */
  struct DxvkImageCreateInfo {
    /// Image dimension
    VkImageType type = VK_IMAGE_TYPE_2D;
    
    /// Pixel format
    VkFormat format = VK_FORMAT_UNDEFINED;
    
    /// Flags
    VkImageCreateFlags flags = 0u;
    
    /// Sample count for MSAA
    VkSampleCountFlagBits sampleCount = VkSampleCountFlagBits(0u);
    
    /// Image size, in texels
    VkExtent3D extent = { };
    
    /// Number of image array layers
    uint32_t numLayers = 0u;
    
    /// Number of mip levels
    uint32_t mipLevels = 0u;
    
    /// Image usage flags
    VkImageUsageFlags usage = 0u;
    
    /// Pipeline stages that can access
    /// the contents of the image
    VkPipelineStageFlags stages = 0u;
    
    /// Allowed access pattern
    VkAccessFlags access = 0u;
    
    /// Image tiling mode
    VkImageTiling tiling = VK_IMAGE_TILING_OPTIMAL;
    
    /// Common image layout
    VkImageLayout layout = VK_IMAGE_LAYOUT_UNDEFINED;

    // Initial image layout
    VkImageLayout initialLayout = VK_IMAGE_LAYOUT_UNDEFINED;

    // Color space to interpret image data with. This
    // is only meaningful for swap chain back buffers.
    VkColorSpaceKHR colorSpace = VK_COLOR_SPACE_MAX_ENUM_KHR;

    // Image is used by multiple contexts so it needs
    // to be in its default layout after each submission
    VkBool32 shared = VK_FALSE;

    // Image is likely to have a short lifetime
    VkBool32 transient = VK_FALSE;

    // Image view formats that can
    // be used with this image
    uint32_t viewFormatCount = 0;
    const VkFormat* viewFormats = nullptr;

    // Shared handle info
    DxvkSharedHandleInfo sharing = { };

    // Debug name
    const char* debugName = nullptr;
  };
  
  
  /**
   * \brief Extra image usage info
   *
   * Useful when recreating an image with different usage flags.
   */
  struct DxvkImageUsageInfo {
    // New image flags to add.
    VkImageCreateFlags flags = 0u;
    // Usage flags to add to the image
    VkImageUsageFlags usage = 0u;
    // Stage flags to add to the image
    VkPipelineStageFlags stages = 0u;
    // Access flags to add to the image
    VkAccessFlags access = 0u;
    // New image layout. If undefined, the
    // default layout will not be changed.
    VkImageLayout layout = VK_IMAGE_LAYOUT_UNDEFINED;
    // Color space to interpret the image in
    VkColorSpaceKHR colorSpace = VK_COLOR_SPACE_MAX_ENUM_KHR;
    // Number of new view formats to add
    uint32_t viewFormatCount = 0u;
    // View formats to add to the compatibility list
    const VkFormat* viewFormats = nullptr;
    // Requtes the image to not be relocated in the future
    VkBool32 stableGpuAddress = VK_FALSE;
  };


  /**
   * \brief Image properties stored in the view
   *
   * Used to reduce some pointer chasing.
   */
  struct DxvkImageViewImageProperties {
    VkImageLayout         layout  = VK_IMAGE_LAYOUT_UNDEFINED;
    VkSampleCountFlagBits samples = VK_SAMPLE_COUNT_FLAG_BITS_MAX_ENUM;
    VkAccessFlags         access  = 0u;
  };


  /**
   * \brief Virtual image view
   *
   * Stores views for a number of different view types
   * that the defined view is compatible with.
   */
  class DxvkImageView {
    constexpr static uint32_t ViewCount = VK_IMAGE_VIEW_TYPE_CUBE_ARRAY + 1;
  public:

    DxvkImageView(
            DxvkImage*                image,
      const DxvkImageViewKey&         key);

    ~DxvkImageView();

    void incRef();
    void decRef();

    /**
     * \brief Image view descriptor for the default type
     *
     * The default view type is guaranteed to be
     * supported by the image view, and should be
     * preferred over picking a different type.
     * \returns Image view handle
     */
    const DxvkDescriptor* getDescriptor() {
      return getDescriptor(m_key.viewType);
    }

    /**
     * \brief Image view handle for a given view type
     *
     * If the view does not support the requested image
     * view type, \c VK_NULL_HANDLE will be returned.
     * \param [in] viewType The requested view type
     * \returns The image view handle
     */
    const DxvkDescriptor* getDescriptor(VkImageViewType viewType);

    /**
     * \brief Image view handle for the default type
     *
     * The default view type is guaranteed to be
     * supported by the image view, and should be
     * preferred over picking a different type.
     * \returns Image view handle
     */
    VkImageView handle() {
      return handle(m_key.viewType);
    }

    /**
     * \brief Image view handle for a given view type
     *
     * If the view does not support the requested image
     * view type, \c VK_NULL_HANDLE will be returned.
     * \param [in] viewType The requested view type
     * \returns The image view handle
     */
    VkImageView handle(VkImageViewType viewType) {
      auto descriptor = getDescriptor(viewType);
      return likely(descriptor) ? descriptor->legacy.image.imageView : VK_NULL_HANDLE;
    }

    /**
     * \brief Image view type
     *
     * Convenience method to query the view type
     * in order to check for resource compatibility.
     * \returns Image view type
     */
    VkImageViewType type() const {
      return m_key.viewType;
    }

    /**
     * \brief Image view properties
     * \returns Image view properties
     */
    DxvkImageViewKey info() const {
      return m_key;
    }

    /**
     * \brief Image object
     * \returns Image object
     */
    DxvkImage* image() const {
      return m_image;
    }

    /**
     * \brief View format info
     * \returns View format info
     */
    const DxvkFormatInfo* formatInfo() const {
      return lookupFormatInfo(m_key.format);
    }

    /**
     * \brief Mip level size
     *
     * Computes the mip level size relative to
     * the first mip level that the view includes.
     * \param [in] level Mip level
     * \returns Size of that level
     */
    VkExtent3D mipLevelExtent(uint32_t level) const;

    /**
     * \brief View subresource range
     *
     * Returns the subresource range from the image
     * description. For 2D views of 3D images, this
     * will return the viewed 3D slices.
     * \returns View subresource range
     */
    VkImageSubresourceRange subresources() const {
      VkImageSubresourceRange result;
      result.aspectMask     = m_key.aspects;
      result.baseMipLevel   = m_key.mipIndex;
      result.levelCount     = m_key.mipCount;
      result.baseArrayLayer = m_key.layerIndex;
      result.layerCount     = m_key.layerCount;
      return result;
    }

    /**
     * \brief Actual image subresource range
     *
     * Handles 3D images correctly in that it only
     * returns one single array layer. Use this for
     * barriers.
     * \returns Image subresource range
     */
    VkImageSubresourceRange imageSubresources() const;

    /**
     * \brief Checks whether this view matches another
     *
     * \param [in] view The other view to check
     * \returns \c true if the two views have the same subresources
     */
    bool matchesView(const Rc<DxvkImageView>& view) const {
      if (this == view.ptr())
        return true;

      return this->image()         == view->image()
          && this->subresources()  == view->subresources()
          && this->info().viewType == view->info().viewType
          && this->info().format   == view->info().format;
    }

    /**
     * \brief Checks whether this view overlaps with another one
     *
     * Two views overlap if they were created for the same
     * image and have at least one subresource in common.
     * \param [in] view The other view to check
     * \returns \c true if the two views overlap
     */
    bool checkSubresourceOverlap(const Rc<DxvkImageView>& view) const {
      if (likely(m_image != view->m_image))
        return false;

      return vk::checkSubresourceRangeOverlap(
        this->imageSubresources(),
        view->imageSubresources());
    }
    /**
     * \brief Sets render target usage frame number
     *
     * The image view will track internally when
     * it was last used as a render target. This
     * info is used for async shader compilation.
     * \param [in] frameId Frame number
     */
    void setRtBindingFrameId(uint32_t frameId) {
      if (frameId != m_rtBindingFrameId) {
        if (frameId == m_rtBindingFrameId + 1)
          m_rtBindingFrameCount += 1;
        else
          m_rtBindingFrameCount = 0;

        m_rtBindingFrameId = frameId;
      }
    }

    /**
     * \brief Checks for async pipeline compatibility
     *
     * Asynchronous pipeline compilation may be enabled if the
     * render target has been drawn to in the previous frames.
     * \param [in] frameId Current frame ID
     * \returns \c true if async compilation is supported
     */
    bool getRtBindingAsyncCompilationCompat() const {
      return m_rtBindingFrameCount >= 5;
    }

    /**
     * \brief Queries the view layout
     *
     * If no layout was explicitly specified for the view, this
     * will return a suitable layout for the given usage.
     * \returns Image view layout
     */
    VkImageLayout getLayout() const;

    /**
     * \brief Checks whether the image is multisampled
     * \returns \c true if the image is multisampled
     */
    bool isMultisampled() const {
      return m_properties.samples > VK_SAMPLE_COUNT_1_BIT;
    }

    /**
     * \brief Checks whether the image has graphics stores
     *
     * This may include attachment access for render passes.
     * \returns \c true if the image has graphics pipeline stores
     */
    bool hasGfxStores() const;

  private:

    DxvkImage*              m_image     = nullptr;
    DxvkImageViewKey        m_key       = { };

    uint32_t                m_version   = 0u;

    DxvkImageViewImageProperties m_properties = { };

    std::array<const DxvkDescriptor*, ViewCount> m_views = { };

<<<<<<< HEAD
    uint32_t m_rtBindingFrameId    = 0;
    uint32_t m_rtBindingFrameCount = 0;

    VkImageView createView(VkImageViewType type) const;
=======
    const DxvkDescriptor* createView(VkImageViewType type) const;
>>>>>>> a97039b6

    void updateViews();

    void updateProperties();

  };


  /**
   * \brief Virtual image resource
   * 
   * An image resource consisting of various subresources.
   * Can be accessed by the host if allocated on a suitable
   * memory type and if created with the linear tiling option.
   */
  class DxvkImage : public DxvkPagedResource {
    friend DxvkImageView;
    friend class DxvkContext;
  public:
    
    DxvkImage(
            DxvkDevice*           device,
      const DxvkImageCreateInfo&  createInfo,
            DxvkMemoryAllocator&  memAlloc,
            VkMemoryPropertyFlags memFlags);
    
    /**
     * \brief Creates image object from existing image
     * 
     * This can be used to create an image object for
     * an implementation-managed image. Make sure to
     * provide the correct image properties, since
     * otherwise some image operations may fail.
     */
    DxvkImage(
            DxvkDevice*           device,
      const DxvkImageCreateInfo&  createInfo,
            VkImage               imageHandle,
            DxvkMemoryAllocator&  memAlloc,
            VkMemoryPropertyFlags memFlags);
    
    /**
     * \brief Destroys image
     * 
     * If this is an implementation-managed image,
     * this will not destroy the Vulkan image.
     */
    ~DxvkImage();
    
    /**
     * \brief Image handle
     * 
     * Internal use only.
     * \returns Image handle
     */
    VkImage handle() const {
      return m_imageInfo.image;
    }

    /**
     * \brief Image properties
     * 
     * The image create info structure.
     * \returns Image properties
     */
    const DxvkImageCreateInfo& info() const {
      return m_info;
    }
    
    /**
     * \brief Memory type flags
     * 
     * Use this to determine whether a
     * buffer is mapped to host memory.
     * \returns Vulkan memory flags
     */
    VkMemoryPropertyFlags memFlags() const {
      return m_properties;
    }
    
    /**
     * \brief Queries shader stages that can access this image
     *
     * Derived from the pipeline stage mask passed in during creation.
     * \returns Shader stages that may access this image
     */
    VkShaderStageFlags getShaderStages() const {
      return m_shaderStages;
    }

    /**
     * \brief Map pointer
     * 
     * If the image has been created on a host-visible
     * memory type, its memory is mapped and can be
     * accessed by the host.
     * \param [in] offset Byte offset into mapped region
     * \returns Pointer to mapped memory region
     */
    void* mapPtr(VkDeviceSize offset) const {
      return reinterpret_cast<char*>(m_imageInfo.mapPtr) + offset;
    }
    
    /**
     * \brief Image format info
     * \returns Image format info
     */
    const DxvkFormatInfo* formatInfo() const {
      return lookupFormatInfo(m_info.format);
    }
    
    /**
     * \brief Size of a mipmap level
     * 
     * \param [in] level Mip level
     * \returns Size of that level
     */
    VkExtent3D mipLevelExtent(uint32_t level) const {
      return util::computeMipLevelExtent(m_info.extent, level);
    }
    
    /**
     * \brief Size of a mipmap level
     * 
     * \param [in] level Mip level
     * \returns Size of that level
     */
    VkExtent3D mipLevelExtent(uint32_t level, VkImageAspectFlags aspect) const {
      return util::computeMipLevelExtent(m_info.extent, level, m_info.format, aspect);
    }
    
    /**
     * \brief Picks a compatible layout
     * 
     * Under some circumstances, we have to return
     * a different layout than the one requested.
     * \param [in] layout The image layout
     * \returns A compatible image layout
     */
    VkImageLayout pickLayout(VkImageLayout layout) const {
      if (unlikely(m_info.layout == VK_IMAGE_LAYOUT_ATTACHMENT_FEEDBACK_LOOP_OPTIMAL_EXT)) {
        if (layout != VK_IMAGE_LAYOUT_GENERAL
         && layout != VK_IMAGE_LAYOUT_TRANSFER_SRC_OPTIMAL
         && layout != VK_IMAGE_LAYOUT_TRANSFER_DST_OPTIMAL)
          return VK_IMAGE_LAYOUT_ATTACHMENT_FEEDBACK_LOOP_OPTIMAL_EXT;
      }

      return m_info.layout == VK_IMAGE_LAYOUT_GENERAL
        ? VK_IMAGE_LAYOUT_GENERAL : layout;
    }

    /**
     * \brief Changes image layout
     * \param [in] layout New layout
     */
    void setLayout(VkImageLayout layout) {
      m_info.layout = layout;
    }

    /**
     * \brief Checks whether a subresource is entirely covered
     * 
     * This can be used to determine whether an image can or
     * should be initialized with \c VK_IMAGE_LAYOUT_UNDEFINED.
     * \param [in] subresource The image subresource
     * \param [in] extent Image extent to check
     */
    bool isFullSubresource(
      const VkImageSubresourceLayers& subresource,
            VkExtent3D                extent) const {
      return subresource.aspectMask == this->formatInfo()->aspectMask
          && extent == this->mipLevelExtent(subresource.mipLevel);
    }

    /**
     * \brief Checks view format compatibility
     * 
     * If this returns true, a view with the given
     * format can be safely created for this image.
     * \param [in] format The format to check
     * \returns \c true if the format is vompatible
     */
    bool isViewCompatible(VkFormat format) const {
      bool result = m_info.format == format;
      for (uint32_t i = 0; i < m_viewFormats.size() && !result; i++)
        result |= m_viewFormats[i] == format;
      return result;
    }

    /**
     * \brief Memory object
     * \returns Backing memory
     */
    DxvkResourceMemoryInfo getMemoryInfo() const {
      return m_storage->getMemoryInfo();
    }

    /**
     * \brief Get full subresource range of the image
     * 
     * \returns Resource range of the whole image
     */
    VkImageSubresourceRange getAvailableSubresources() const {
      VkImageSubresourceRange result;
      result.aspectMask     = formatInfo()->aspectMask;
      result.baseMipLevel   = 0;
      result.levelCount     = info().mipLevels;
      result.baseArrayLayer = 0;
      result.layerCount     = info().numLayers;
      return result;
    }

    /**
     * \brief Checks whether the image can be relocated
     *
     * Images that are shared, imported from a different API
     * or mapped to host address space cannot be relocated.
     * \returns \c true if the image can be relocated
     */
    bool canRelocate() const;

    /**
     * \brief Create a new shared handle to dedicated memory backing the image
     * \returns The shared handle with the type given by DxvkSharedHandleInfo::type
     */
    HANDLE sharedHandle() const;

    /**
     * \brief Retrives sparse page table
     * \returns Page table
     */
    DxvkSparsePageTable* getSparsePageTable();

    /**
     * \brief Allocates new backing storage with constraints
     *
     * \param [in] mode Allocation mode flags
     * \returns Operation status and allocation
     */
    Rc<DxvkResourceAllocation> relocateStorage(
            DxvkAllocationModes         mode);

    /**
     * \brief Creates image resource
     *
     * The returned image can be used as backing storage.
     * \returns New underlying image resource
     */
    Rc<DxvkResourceAllocation> allocateStorage();

    /**
     * \brief Creates image resource with extra usage
     *
     * Creates new backing storage with additional usage flags
     * enabled. Useful to expand on usage flags after creation.
     * \param [in] usage Usage flags to add
     * \param [in] mode Allocation constraints
     * \returns New underlying image resource
     */
    Rc<DxvkResourceAllocation> allocateStorageWithUsage(
      const DxvkImageUsageInfo&         usage,
            DxvkAllocationModes         mode);

    /**
     * \brief Assigns backing storage to the image
     *
     * Implicitly invalidates all image views.
     * \param [in] resource New backing storage
     * \returns Previous backing storage
     */
    Rc<DxvkResourceAllocation> assignStorage(
            Rc<DxvkResourceAllocation>&& resource);

    /**
     * \brief Assigns backing storage to the image with extra usage
     *
     * Implicitly invalidates all image views.
     * \param [in] resource New backing storage
     * \param [in] usageInfo Added usage info
     * \returns Previous backing storage
     */
    Rc<DxvkResourceAllocation> assignStorageWithUsage(
            Rc<DxvkResourceAllocation>&& resource,
      const DxvkImageUsageInfo&         usageInfo);

    /**
     * \brief Retrieves current backing storage
     * \returns Backing storage for this image
     */
    Rc<DxvkResourceAllocation> storage() const {
      return m_storage;
    }

    /**
     * \brief Retrieves resource ID for barrier tracking
     * \returns Unique resource ID
     */
    bit::uint48_t getResourceId() const {
      constexpr static size_t Align = alignof(DxvkResourceAllocation);
      return bit::uint48_t(reinterpret_cast<uintptr_t>(m_storage.ptr()) / (Align & -Align));
    }

    /**
     * \brief Computes virtual offset of a subresource
     *
     * Used for hazard tracking. Ignores the aspect mask and
     * only takes the mip level and array layer into account.
     * \param [in] mip Mip level index
     * \param [in] layer Array layer index
     */
    uint64_t getTrackingAddress(uint32_t mip, uint32_t layer) const {
      // Put layers within the same mip into a contiguous range. This works well
      // for not only transfer operations but also most image view use cases.
      return uint64_t((m_info.numLayers * mip) + layer) << 48u;
    }

    /**
     * \brief Computes virtual offset of a specific image region
     *
     * Used for more granular hazard tracking. This interleaves coordinate
     * bits in order to compute a unique address for each pixel.
     * \param [in] mip Mip level index
     * \param [in] layer Array layer index
     * \param [in] coord Pixel coordinate within the subresource
     */
    uint64_t getTrackingAddress(uint32_t mip, uint32_t layer, VkOffset3D coord) const;

    /**
     * \brief Creates or retrieves an image view
     *
     * \param [in] info Image view create info
     * \returns Newly created image view
     */
    Rc<DxvkImageView> createView(
      const DxvkImageViewKey& info);

    /**
     * \brief Tracks subresource initialization
     *
     * Initialization happens when transitioning the image
     * away from \c PREINITIALIZED or \c UNDEFINED layouts.
     * \param [in] subresources Subresource range
     */
    void trackInitialization(
      const VkImageSubresourceRange& subresources);

    /**
     * \brief Checks whether subresources are initialized
     *
     * \param [in] subresources Subresource range
     * \returns \c true if the subresources are initialized
     */
    bool isInitialized(
      const VkImageSubresourceRange& subresources) const;

    /**
     * \brief Sets debug name for the backing resource
     * \param [in] name New debug name
     */
    void setDebugName(const char* name);

    /**
     * \brief Retrieves debug name
     * \returns Debug name
     */
    const char* getDebugName() const {
      return m_debugName.c_str();
    }

  private:

    Rc<vk::DeviceFn>            m_vkd;
    DxvkMemoryAllocator*        m_allocator   = nullptr;
    VkMemoryPropertyFlags       m_properties  = 0u;
    VkShaderStageFlags          m_shaderStages = 0u;

    DxvkImageCreateInfo         m_info        = { };

    uint32_t                    m_version     = 0u;
    VkBool32                    m_shared      = VK_FALSE;
    VkBool32                    m_stableAddress = VK_FALSE;

    DxvkResourceImageInfo       m_imageInfo   = { };

    Rc<DxvkResourceAllocation>  m_storage     = nullptr;

    small_vector<VkFormat, 4>   m_viewFormats;
    small_vector<uint16_t, 8>   m_uninitializedMipsPerLayer = { };
    uint32_t                    m_uninitializedSubresourceCount = 0u;

    dxvk::mutex                 m_viewMutex;
    std::unordered_map<DxvkImageViewKey,
      DxvkImageView, DxvkHash, DxvkEq> m_views;

    std::string                 m_debugName;

    void updateDebugName();

    std::string createDebugName(const char* name) const;

    VkImageCreateInfo getImageCreateInfo(
      const DxvkImageUsageInfo&         usageInfo) const;

    void copyFormatList(
            uint32_t              formatCount,
      const VkFormat*             formats);

    bool canShareImage(
            DxvkDevice*           device,
      const VkImageCreateInfo&    createInfo,
      const DxvkSharedHandleInfo& sharingInfo) const;

  };


  /**
   * \brief Image relocation info
   */
  struct DxvkRelocateImageInfo {
    /// Buffer object. Stores metadata.
    Rc<DxvkImage> image;
    /// Backing storage to copy to
    Rc<DxvkResourceAllocation> storage;
    /// Additional image usage
    DxvkImageUsageInfo usageInfo;
  };




  inline void DxvkImageView::incRef() {
    m_image->incRef();
  }


  inline void DxvkImageView::decRef() {
    m_image->decRef();
  }


  inline VkImageSubresourceRange DxvkImageView::imageSubresources() const {
    VkImageSubresourceRange result = { };
    result.aspectMask     = m_key.aspects;
    result.baseMipLevel   = m_key.mipIndex;
    result.levelCount     = m_key.mipCount;

    if (likely(m_image->info().type != VK_IMAGE_TYPE_3D)) {
      result.baseArrayLayer = m_key.layerIndex;
      result.layerCount     = m_key.layerCount;
    } else {
      result.baseArrayLayer = 0;
      result.layerCount     = 1;
    }

    return result;
  }


  inline VkExtent3D DxvkImageView::mipLevelExtent(uint32_t level) const {
    return m_image->mipLevelExtent(level + m_key.mipIndex, m_key.aspects);
  }


  inline const DxvkDescriptor* DxvkImageView::getDescriptor(VkImageViewType viewType) {
    viewType = viewType != VK_IMAGE_VIEW_TYPE_MAX_ENUM ? viewType : m_key.viewType;

    if (unlikely(m_version < m_image->m_version))
      updateViews();

    if (unlikely(!m_views[viewType]))
      m_views[viewType] = createView(viewType);

    return m_views[viewType];
  }


  inline VkImageLayout DxvkImageView::getLayout() const {
    return m_image->pickLayout(m_key.layout);
  }


  inline bool DxvkImageView::hasGfxStores() const {
    return (m_properties.access & (VK_ACCESS_SHADER_WRITE_BIT | VK_ACCESS_COLOR_ATTACHMENT_WRITE_BIT))
        && (m_image->hasGfxStores());
  }

}<|MERGE_RESOLUTION|>--- conflicted
+++ resolved
@@ -357,14 +357,10 @@
 
     std::array<const DxvkDescriptor*, ViewCount> m_views = { };
 
-<<<<<<< HEAD
     uint32_t m_rtBindingFrameId    = 0;
     uint32_t m_rtBindingFrameCount = 0;
 
     VkImageView createView(VkImageViewType type) const;
-=======
-    const DxvkDescriptor* createView(VkImageViewType type) const;
->>>>>>> a97039b6
 
     void updateViews();
 
