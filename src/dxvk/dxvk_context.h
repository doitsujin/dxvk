#pragma once

#include "dxvk_barrier.h"
#include "dxvk_bind_mask.h"
#include "dxvk_cmdlist.h"
#include "dxvk_context_state.h"
#include "dxvk_descriptor_heap.h"
#include "dxvk_descriptor_worker.h"
#include "dxvk_implicit_resolve.h"
#include "dxvk_latency.h"
#include "dxvk_objects.h"
#include "dxvk_queue.h"
#include "dxvk_util.h"

namespace dxvk {

  /**
   * \brief DXVK context
   * 
   * Tracks pipeline state and records command lists.
   * This is where the actual rendering commands are
   * recorded.
   */
  class DxvkContext : public RcObject {
    constexpr static VkDeviceSize MaxDiscardSizeInRp = 256u << 10u;
    constexpr static VkDeviceSize MaxDiscardSize     =  16u << 10u;

    constexpr static uint32_t DirectMultiDrawBatchSize = 256u;
  public:
    
    DxvkContext(const Rc<DxvkDevice>& device);
    ~DxvkContext();

    /**
     * \brief Begins command buffer recording
     * 
     * Begins recording a command list. This does
     * not alter any context state other than the
     * active command list.
     * \param [in] cmdList Target command list
     */
    void beginRecording(
      const Rc<DxvkCommandList>& cmdList);
    
    /**
     * \brief Ends command buffer recording
     * 
     * Finishes recording the active command list.
     * The command list can then be submitted to
     * the device.
     * 
     * This will not change any context state
     * other than the active command list.
     * \param [in] reason Optional debug label describing the reason
     * \returns Active command list
     */
    Rc<DxvkCommandList> endRecording(
      const VkDebugUtilsLabelEXT*       reason);

    /**
     * \brief Ends frame
     *
     * Must be called once per frame before the
     * final call to \ref endRecording.
     */
    void endFrame();

    /**
     * \brief Begins latency tracking
     *
     * Notifies the beginning of a frame on the CS timeline
     * an ensures that subsequent submissions are associated
     * with the correct frame ID. Only one tracker can be
     * active at any given time.
     * \param [in] tracker Latency tracker object
     * \param [in] frameId Current frame ID
     */
    void beginLatencyTracking(
      const Rc<DxvkLatencyTracker>&     tracker,
            uint64_t                    frameId);

    /**
     * \brief Ends latency tracking
     *
     * Notifies the end of the frame. Ignored if the
     * tracker is not currently active.
     * \param [in] tracker Latency tracker object
     */
    void endLatencyTracking(
      const Rc<DxvkLatencyTracker>&     tracker);

    /**
     * \brief Flushes command buffer
     * 
     * Transparently submits the current command
     * buffer and allocates a new one.
     * \param [in] reason Optional debug label describing the reason
     * \param [out] status Submission feedback
     */
    void flushCommandList(
      const VkDebugUtilsLabelEXT*       reason,
            DxvkSubmitStatus*           status);

    /**
     * \brief Synchronizes command list with WSI
     *
     * The next submission can be used to render
     * to the swap chain image and present after.
     */
    void synchronizeWsi(PresenterSync sync) {
      m_cmd->setWsiSemaphores(sync);
    }

    /**
     * \brief Begins external rendering
     *
     * Invalidates all state and provides the caller
     * with the objects necessary to start drawing.
     * \returns Current command list object
     */
    Rc<DxvkCommandList> beginExternalRendering();

    /**
     * \brief Begins generating query data
     * \param [in] query The query to end
     */
    void beginQuery(
      const Rc<DxvkQuery>&      query);
    
    /**
     * \brief Ends generating query data
     * \param [in] query The query to end
     */
    void endQuery(
      const Rc<DxvkQuery>&      query);
    
    /**
     * \brief Sets render targets
     * 
     * Creates a framebuffer on the fly if necessary
     * and binds it using \c bindFramebuffer.
     * \param [in] targets Render targets to bind
     */
    void bindRenderTargets(
            DxvkRenderTargets&&   targets,
            VkImageAspectFlags    feedbackLoop) {
      if (likely(m_state.om.renderTargets != targets)) {
        m_state.om.renderTargets = std::move(targets);
        m_flags.set(DxvkContextFlag::GpDirtyRenderTargets);
      }

      if (unlikely(m_state.gp.state.om.feedbackLoop() != feedbackLoop)) {
        m_state.gp.state.om.setFeedbackLoop(feedbackLoop);

        m_flags.set(DxvkContextFlag::GpDirtyRenderTargets,
                    DxvkContextFlag::GpDirtyPipelineState);
      }
    }

    /**
     * \brief Binds indirect argument buffer
     * 
     * Sets the buffers that are going to be used
     * for indirect draw and dispatch operations.
     * \param [in] argBuffer New argument buffer
     * \param [in] cntBuffer New count buffer
     */
    void bindDrawBuffers(
            DxvkBufferSlice&&     argBuffer,
            DxvkBufferSlice&&     cntBuffer) {
      m_state.id.argBuffer = std::move(argBuffer);
      m_state.id.cntBuffer = std::move(cntBuffer);

      m_flags.set(DxvkContextFlag::DirtyDrawBuffer);
    }

    /**
     * \brief Binds index buffer
     * 
     * The index buffer will be used when
     * issuing \c drawIndexed commands.
     * \param [in] buffer New index buffer
     * \param [in] indexType Index type
     */
    void bindIndexBuffer(
            DxvkBufferSlice&&     buffer,
            VkIndexType           indexType) {
      m_state.vi.indexBuffer = std::move(buffer);
      m_state.vi.indexType   = indexType;

      m_flags.set(DxvkContextFlag::GpDirtyIndexBuffer);
    }

    /**
     * \brief Binds index buffer range
     * 
     * Canges the offset and size of the bound index buffer.
     * \param [in] offset Index buffer offset
     * \param [in] length Index buffer size
     * \param [in] indexType Index type
     */
    void bindIndexBufferRange(
            VkDeviceSize          offset,
            VkDeviceSize          length,
            VkIndexType           indexType) {
      m_state.vi.indexBuffer.setRange(offset, length);
      m_state.vi.indexType = indexType;

      m_flags.set(DxvkContextFlag::GpDirtyIndexBuffer);
    }

    /**
     * \brief Binds buffer to the UBO set
     * 
     * Can be used for uniform and storage buffers bound that
     * are used within the UBO descriptor set. Storage buffers
     * within the view set must be bound via a view.
     * \param [in] stages Shader stages that access the binding
     * \param [in] slot Resource binding slot
     * \param [in] buffer Buffer to bind
     */
    void bindUniformBuffer(
            VkShaderStageFlags    stages,
            uint32_t              slot,
            DxvkBufferSlice&&     buffer) {
      m_uniformBuffers[slot] = std::move(buffer);

      m_descriptorState.dirtyBuffers(stages);
    }

    /**
     * \brief Changes bound range of a uniform buffer
     * 
     * Can be used to quickly bind a new sub-range of
     * a buffer rather than re-binding the entire buffer.
     */
    void bindUniformBufferRange(
            VkShaderStageFlags    stages,
            uint32_t              slot,
            VkDeviceSize          offset,
            VkDeviceSize          length) {
      m_uniformBuffers[slot].setRange(offset, length);

      m_descriptorState.dirtyBuffers(stages);
    }
    
    /**
     * \brief Binds image view
     *
     * \param [in] stages Shader stages that access the binding
     * \param [in] slot Resource binding slot
     * \param [in] view Image view to bind
     */
    void bindResourceImageView(
            VkShaderStageFlags    stages,
            uint32_t              slot,
            Rc<DxvkImageView>&&   view) {
      if (likely(m_resources[slot].imageView != view || m_resources[slot].bufferView)) {
        m_resources[slot].bufferView = nullptr;
        m_resources[slot].imageView = std::move(view);

        m_descriptorState.dirtyViews(stages);
      }
    }

    /**
     * \brief Binds buffer view
     *
     * \param [in] stages Shader stages that access the binding
     * \param [in] slot Resource binding slot
     * \param [in] view Buffer view to bind
     */
    void bindResourceBufferView(
            VkShaderStageFlags    stages,
            uint32_t              slot,
            Rc<DxvkBufferView>&&  view) {
      if (likely(m_resources[slot].bufferView != view || m_resources[slot].imageView)) {
        m_resources[slot].imageView = nullptr;
        m_resources[slot].bufferView = std::move(view);

        m_descriptorState.dirtyViews(stages);
      }
    }

    /**
     * \brief Binds image sampler
     * 
     * Binds a sampler that can be used together with
     * an image in order to read from a texture.
     * \param [in] stages Shader stages that access the binding
     * \param [in] slot Resource binding slot
     * \param [in] sampler Sampler view to bind
     */
    void bindResourceSampler(
            VkShaderStageFlags    stages,
            uint32_t              slot,
            Rc<DxvkSampler>&&     sampler) {
      if (likely(m_samplers[slot] != sampler)) {
        m_samplers[slot] = std::move(sampler);

        m_descriptorState.dirtySamplers(stages);
      }
    }

    /**
     * \brief Binds a shader to a given state
     * 
     * \param [in] stage Target shader stage
     * \param [in] shader The shader to bind
     */
    template<VkShaderStageFlagBits Stage>
    void bindShader(
            Rc<DxvkShader>&&      shader) {
      switch (Stage) {
        case VK_SHADER_STAGE_VERTEX_BIT:
          m_state.gp.shaders.vs = std::move(shader);
          break;

        case VK_SHADER_STAGE_TESSELLATION_CONTROL_BIT:
          m_state.gp.shaders.tcs = std::move(shader);
          break;

        case VK_SHADER_STAGE_TESSELLATION_EVALUATION_BIT:
          m_state.gp.shaders.tes = std::move(shader);
          break;

        case VK_SHADER_STAGE_GEOMETRY_BIT:
          m_state.gp.shaders.gs = std::move(shader);
          break;

        case VK_SHADER_STAGE_FRAGMENT_BIT:
          m_state.gp.shaders.fs = std::move(shader);
          break;

        case VK_SHADER_STAGE_COMPUTE_BIT:
          m_state.cp.shaders.cs = std::move(shader);
          break;

        default:
          return;
      }

      if (Stage == VK_SHADER_STAGE_COMPUTE_BIT) {
        m_flags.set(
          DxvkContextFlag::CpDirtyPipelineState);
      } else {
        m_flags.set(
          DxvkContextFlag::GpDirtyPipeline,
          DxvkContextFlag::GpDirtyPipelineState);
      }
    }
    
    /**
     * \brief Binds vertex buffer
     * 
     * \param [in] binding Vertex buffer binding
     * \param [in] buffer New vertex buffer
     * \param [in] stride Stride between vertices
     */
    void bindVertexBuffer(
            uint32_t              binding,
            DxvkBufferSlice&&     buffer,
            uint32_t              stride) {
      m_state.vi.vertexBuffers[binding] = std::move(buffer);
      m_state.vi.vertexStrides[binding] = stride;
      m_flags.set(DxvkContextFlag::GpDirtyVertexBuffers);
    }

    /**
     * \brief Binds vertex buffer range
     * 
     * Only changes offsets of a bound vertex buffer.
     * \param [in] binding Vertex buffer binding
     * \param [in] offset Vertex buffer offset
     * \param [in] length Vertex buffer size
     * \param [in] stride Stride between vertices
     */
    void bindVertexBufferRange(
            uint32_t              binding,
            VkDeviceSize          offset,
            VkDeviceSize          length,
            uint32_t              stride) {
      m_state.vi.vertexBuffers[binding].setRange(offset, length);
      m_state.vi.vertexStrides[binding] = stride;
      m_flags.set(DxvkContextFlag::GpDirtyVertexBuffers);
    }

    /**
     * \brief Binds transform feedback buffer
     * 
     * \param [in] binding Xfb buffer binding
     * \param [in] buffer The buffer to bind
     * \param [in] counter Xfb counter buffer
     */
    void bindXfbBuffer(
            uint32_t              binding,
            DxvkBufferSlice&&     buffer,
            DxvkBufferSlice&&     counter) {
      m_state.xfb.buffers [binding] = std::move(buffer);
      m_state.xfb.counters[binding] = std::move(counter);

      m_flags.set(DxvkContextFlag::GpDirtyXfbBuffers);
    }

    /**
     * \brief Blits an image
     * 
     * \param [in] dstView Destination image view
     * \param [in] srcView Source image view
     * \param [in] dstOffsets Two pixel coordinates in the destination image
     * \param [in] srcOffsets Two pixel coordinates in the source image
     * \param [in] filter Texture filter
     */
    void blitImageView(
      const Rc<DxvkImageView>&    dstView,
      const VkOffset3D*           dstOffsets,
      const Rc<DxvkImageView>&    srcView,
      const VkOffset3D*           srcOffsets,
            VkFilter              filter);
    
    /**
     * \brief Changes image layout
     * 
     * Permanently changes the layout for a given
     * image. Immediately performs the transition.
     * \param [in] image The image to transition
     * \param [in] layout New image layout
     */
    void changeImageLayout(
      const Rc<DxvkImage>&        image,
            VkImageLayout         layout);
    
    /**
     * \brief Clears a buffer with a fixed value
     * 
     * Note that both \c offset and \c length must
     * be multiples of four, and that \c value is
     * consumed as a four-byte word.
     * \param [in] buffer The buffer to clear
     * \param [in] offset Offset of the range to clear
     * \param [in] length Bumber of bytes to clear
     * \param [in] value Clear value
     */
    void clearBuffer(
      const Rc<DxvkBuffer>&       buffer,
            VkDeviceSize          offset,
            VkDeviceSize          length,
            uint32_t              value);
    
    /**
     * \brief Clears a buffer view
     * 
     * Unlike \c clearBuffer, this method can be used
     * to clear a buffer view with format conversion. 
     * \param [in] bufferView The buffer view
     * \param [in] offset Offset of the region to clear
     * \param [in] length Extent of the region to clear
     * \param [in] value The clear value
     */
    void clearBufferView(
      const Rc<DxvkBufferView>&   bufferView,
            VkDeviceSize          offset,
            VkDeviceSize          length,
            VkClearColorValue     value);
    
    /**
     * \brief Clears an active render target
     * 
     * \param [in] imageView Render target view to clear
     * \param [in] clearAspects Image aspects to clear
     * \param [in] clearValue The clear value
     * \param [in] discardAspects Image aspects to discard
     */
    void clearRenderTarget(
      const Rc<DxvkImageView>&    imageView,
            VkImageAspectFlags    clearAspects,
            VkClearValue          clearValue,
            VkImageAspectFlags    discardAspects);

    /**
     * \brief Clears an image view
     * 
     * Can be used to clear sub-regions of storage images
     * that are not going to be used as render targets.
     * Implicit format conversion will be applied.
     * \param [in] imageView The image view
     * \param [in] offset Offset of the rect to clear
     * \param [in] extent Extent of the rect to clear
     * \param [in] aspect Aspect mask to clear
     * \param [in] value The clear value
     */
    void clearImageView(
      const Rc<DxvkImageView>&    imageView,
            VkOffset3D            offset,
            VkExtent3D            extent,
            VkImageAspectFlags    aspect,
            VkClearValue          value);
    
    /**
     * \brief Copies data from one buffer to another
     * 
     * \param [in] dstBuffer Destination buffer
     * \param [in] dstOffset Destination data offset
     * \param [in] srcBuffer Source buffer
     * \param [in] srcOffset Source data offset
     * \param [in] numBytes Number of bytes to copy
     */
    void copyBuffer(
      const Rc<DxvkBuffer>&       dstBuffer,
            VkDeviceSize          dstOffset,
      const Rc<DxvkBuffer>&       srcBuffer,
            VkDeviceSize          srcOffset,
            VkDeviceSize          numBytes);
    
    /**
     * \brief Copies overlapping buffer region
     * 
     * Can be used to copy potentially overlapping
     * buffer regions within the same buffer. If
     * the source and destination regions do not
     * overlap, it will behave as \ref copyBuffer.
     * \param [in] dstBuffer The buffer
     * \param [in] dstOffset Offset of target region
     * \param [in] srcOffset Offset of source region
     * \param [in] numBytes Number of bytes to copy
     */
    void copyBufferRegion(
      const Rc<DxvkBuffer>&       dstBuffer,
            VkDeviceSize          dstOffset,
            VkDeviceSize          srcOffset,
            VkDeviceSize          numBytes);
    
    /**
     * \brief Copies data from a buffer to an image
     * 
     * Source data must be packed, except for the row alignment.
     * \param [in] dstImage Destination image
     * \param [in] dstSubresource Destination subresource
     * \param [in] dstOffset Destination area offset
     * \param [in] dstExtent Destination area size
     * \param [in] srcBuffer Source buffer
     * \param [in] srcOffset Source offset, in bytes
     * \param [in] rowAlignment Row alignment, in bytes
     * \param [in] sliceAlignment Slice alignment, in bytes
     * \param [in] srcFormat Buffer data format. May be
     *    \c VK_FORMAT_UNKNOWN to use the image format.
     */
    void copyBufferToImage(
      const Rc<DxvkImage>&        dstImage,
            VkImageSubresourceLayers dstSubresource,
            VkOffset3D            dstOffset,
            VkExtent3D            dstExtent,
      const Rc<DxvkBuffer>&       srcBuffer,
            VkDeviceSize          srcOffset,
            VkDeviceSize          rowAlignment,
            VkDeviceSize          sliceAlignment,
            VkFormat              srcFormat);
    
    /**
     * \brief Copies data from one image to another
     * 
     * \param [in] dstImage Destination image
     * \param [in] dstSubresource Destination subresource
     * \param [in] dstOffset Destination area offset
     * \param [in] srcImage Source image
     * \param [in] srcSubresource Source subresource
     * \param [in] srcOffset Source area offset
     * \param [in] extent Size of the area to copy
     */
    void copyImage(
      const Rc<DxvkImage>&        dstImage,
            VkImageSubresourceLayers dstSubresource,
            VkOffset3D            dstOffset,
      const Rc<DxvkImage>&        srcImage,
            VkImageSubresourceLayers srcSubresource,
            VkOffset3D            srcOffset,
            VkExtent3D            extent);
    
    /**
     * \brief Copies overlapping image region
     *
     * \param [in] dstImage The image
     * \param [in] dstSubresource The image subresource
     * \param [in] dstOffset Destination region offset
     * \param [in] srcOffset Source region offset
     * \param [in] extent Size of the copy region
     */
    void copyImageRegion(
      const Rc<DxvkImage>&        dstImage,
            VkImageSubresourceLayers dstSubresource,
            VkOffset3D            dstOffset,
            VkOffset3D            srcOffset,
            VkExtent3D            extent);
    
    /**
     * \brief Copies data from an image into a buffer
     * 
     * \param [in] dstBuffer Destination buffer
     * \param [in] dstOffset Destination offset, in bytes
     * \param [in] dstExtent Destination data extent
     * \param [in] rowAlignment Row alignment, in bytes
     * \param [in] sliceAlignment Slice alignment, in bytes
     * \param [in] dstFormat Buffer format
     * \param [in] srcImage Source image
     * \param [in] srcSubresource Source subresource
     * \param [in] srcOffset Source area offset
     * \param [in] srcExtent Source area size
     */
    void copyImageToBuffer(
      const Rc<DxvkBuffer>&       dstBuffer,
            VkDeviceSize          dstOffset,
            VkDeviceSize          rowAlignment,
            VkDeviceSize          sliceAlignment,
            VkFormat              dstFormat,
      const Rc<DxvkImage>&        srcImage,
            VkImageSubresourceLayers srcSubresource,
            VkOffset3D            srcOffset,
            VkExtent3D            srcExtent);
    
    /**
     * \brief Copies image data stored in a linear buffer to another
     *
     * The source and destination regions may overlap, in which case
     * a temporary copy of the source buffer will be created.
     * \param [in] dstBuffer Destination buffer
     * \param [in] dstBufferOffset Destination subresource offset
     * \param [in] dstOffset Destination image offset
     * \param [in] dstSize Total size of the destination image
     * \param [in] srcBuffer Source buffer
     * \param [in] srcBufferOffset Source subresource offset
     * \param [in] srcOffset Source image offset
     * \param [in] srcSize Total size of the source image
     * \param [in] extent Number of pixels to copy
     * \param [in] elementSize Pixel size, in bytes
     */
    void copyPackedBufferImage(
      const Rc<DxvkBuffer>&       dstBuffer,
            VkDeviceSize          dstBufferOffset,
            VkOffset3D            dstOffset,
            VkExtent3D            dstSize,
      const Rc<DxvkBuffer>&       srcBuffer,
            VkDeviceSize          srcBufferOffset,
            VkOffset3D            srcOffset,
            VkExtent3D            srcSize,
            VkExtent3D            extent,
            VkDeviceSize          elementSize);

    /**
     * \brief Copies pages from a sparse resource to a buffer
     *
     * \param [in] dstBuffer Buffer to write to
     * \param [in] dstOffset Buffer offset
     * \param [in] srcResource Source resource
     * \param [in] pageCount Number of pages to copy
     * \param [in] pages Page indices to copy
     */
    void copySparsePagesToBuffer(
      const Rc<DxvkBuffer>&       dstBuffer,
            VkDeviceSize          dstOffset,
      const Rc<DxvkPagedResource>& srcResource,
            uint32_t              pageCount,
      const uint32_t*             pages);

    /**
     * \brief Copies pages from a buffer to a sparse resource
     *
     * \param [in] dstResource Resource to write to
     * \param [in] pageCount Number of pages to copy
     * \param [in] pages Page indices to copy
     * \param [in] srcBuffer Source buffer
     * \param [in] srcOffset Buffer offset
     */
    void copySparsePagesFromBuffer(
      const Rc<DxvkPagedResource>& dstResource,
            uint32_t              pageCount,
      const uint32_t*             pages,
      const Rc<DxvkBuffer>&       srcBuffer,
            VkDeviceSize          srcOffset);

    /**
     * \brief Discards contents of an image
     *
     * \param [in] image Image to discard
     */
    void discardImage(
      const Rc<DxvkImage>&          image);

    /**
     * \brief Starts compute jobs
     * 
     * \param [in] x Number of threads in X direction
     * \param [in] y Number of threads in Y direction
     * \param [in] z Number of threads in Z direction
     */
    void dispatch(
            uint32_t          x,
            uint32_t          y,
            uint32_t          z);
    
    /**
     * \brief Indirect dispatch call
     * 
     * Takes arguments from a buffer. The buffer must contain
     * a structure of the type \c VkDispatchIndirectCommand.
     * \param [in] offset Draw buffer offset
     */
    void dispatchIndirect(
            VkDeviceSize      offset);
    
    /**
     * \brief Draws primitive without using an index buffer
     * 
     * \param [in] count Number of draws
     * \param [in] draws Draw parameters
     */
    void draw(
            uint32_t          count,
      const VkDrawIndirectCommand* draws);

    /**
     * \brief Indirect draw call
     * 
     * Takes arguments from a buffer. The structure stored
     * in the buffer must be of type \c VkDrawIndirectCommand.
     * \param [in] offset Draw buffer offset
     * \param [in] count Number of draws
     * \param [in] stride Stride between dispatch calls
     * \param [in] unroll Whether to unroll multiple draws if
     *    there are any potential data dependencies between them.
     */
    void drawIndirect(
            VkDeviceSize      offset,
            uint32_t          count,
            uint32_t          stride,
            bool              unroll);
    
    /**
     * \brief Indirect draw call
     * 
     * Takes arguments from a buffer. The structure stored
     * in the buffer must be of type \c VkDrawIndirectCommand.
     * \param [in] offset Draw buffer offset
     * \param [in] countOffset Draw count offset
     * \param [in] maxCount Maximum number of draws
     * \param [in] stride Stride between dispatch calls
     */
    void drawIndirectCount(
            VkDeviceSize      offset,
            VkDeviceSize      countOffset,
            uint32_t          maxCount,
            uint32_t          stride);
    
    /**
     * \brief Draws primitives using an index buffer
     * 
     * \param [in] count Number of draws
     * \param [in] draws Draw parameters
     */
    void drawIndexed(
            uint32_t          count,
      const VkDrawIndexedIndirectCommand* draws);

    /**
     * \brief Indirect indexed draw call
     * 
     * Takes arguments from a buffer. The structure type for
     * the draw buffer is \c VkDrawIndexedIndirectCommand.
     * \param [in] offset Draw buffer offset
     * \param [in] count Number of draws
     * \param [in] stride Stride between dispatch calls
     * \param [in] unroll Whether to unroll multiple draws if
     *    there are any potential data dependencies between them.
     */
    void drawIndexedIndirect(
            VkDeviceSize      offset,
            uint32_t          count,
            uint32_t          stride,
            bool              unroll);

    /**
     * \brief Indirect indexed draw call
     * 
     * Takes arguments from a buffer. The structure type for
     * the draw buffer is \c VkDrawIndexedIndirectCommand.
     * \param [in] offset Draw buffer offset
     * \param [in] countOffset Draw count offset
     * \param [in] maxCount Maximum number of draws
     * \param [in] stride Stride between dispatch calls
     */
    void drawIndexedIndirectCount(
            VkDeviceSize      offset,
            VkDeviceSize      countOffset,
            uint32_t          maxCount,
            uint32_t          stride);
    
    /**
     * \brief Transform feedback draw call
     *
     * \param [in] counterOffset Draw count offset
     * \param [in] counterDivisor Vertex stride
     * \param [in] counterBias Counter bias
     */
    void drawIndirectXfb(
            VkDeviceSize      counterOffset,
            uint32_t          counterDivisor,
            uint32_t          counterBias);
    
    /**
     * \brief Emits graphics barrier
     *
     * Needs to be used when the fragment shader reads a bound
     * render target, or when subsequent draw calls access any
     * given resource for writing. It is assumed that no hazards
     * can happen between storage descriptors and other resources.
     * \param [in] srcStages Source pipeline stages
     * \param [in] srcAccess Source access
     * \param [in] dstStages Destination pipeline stages
     * \param [in] dstAccess Destination access
     */
    void emitGraphicsBarrier(
            VkPipelineStageFlags      srcStages,
            VkAccessFlags             srcAccess,
            VkPipelineStageFlags      dstStages,
            VkAccessFlags             dstAccess);

    /**
     * \brief Emits buffer barrier
     *
     * Can be used to transition foreign resources
     * into a state that DXVK can work with.
     * \param [in] resource Buffer resource
     * \param [in] srcStages Source pipeline stages
     * \param [in] srcAccess Source access
     * \param [in] dstStages Destination pipeline stages
     * \param [in] dstAccess Destination access
     */
    void emitBufferBarrier(
      const Rc<DxvkBuffer>&           resource,
            VkPipelineStageFlags      srcStages,
            VkAccessFlags             srcAccess,
            VkPipelineStageFlags      dstStages,
            VkAccessFlags             dstAccess);

    /**
     * \brief Emits image barrier
     *
     * Can be used to transition foreign resources
     * into a state that DXVK can work with.
     * \param [in] resource Image resource
     * \param [in] srcLayout Current image layout
     * \param [in] srcStages Source pipeline stages
     * \param [in] srcAccess Source access
     * \param [in] dstLayout New image layout
     * \param [in] dstStages Destination pipeline stages
     * \param [in] dstAccess Destination access
     */
    void emitImageBarrier(
      const Rc<DxvkImage>&            resource,
            VkImageLayout             srcLayout,
            VkPipelineStageFlags      srcStages,
            VkAccessFlags             srcAccess,
            VkImageLayout             dstLayout,
            VkPipelineStageFlags      dstStages,
            VkAccessFlags             dstAccess);

    /**
     * \brief Generates mip maps
     * 
     * Uses blitting to generate lower mip levels from
     * the top-most mip level passed to this method.
     * \param [in] imageView The image to generate mips for
     * \param [in] filter The filter to use for generation
     */
    void generateMipmaps(
      const Rc<DxvkImageView>&        imageView,
            VkFilter                  filter);

    /**
     * \brief Initializes a buffer
     *
     * Clears the given buffer to zero. Only safe to call
     * if the buffer is not currently in use by the GPU.
     * \param [in] buffer Buffer to clear
     */
    void initBuffer(
      const Rc<DxvkBuffer>&           buffer);

    /**
     * \brief Initializes an image
     * 
     * Transitions the image into its default layout, and clears
     * it to black unless the initial layout is preinitialized.
     * Only safe to call if the image is not in use by the GPU.
     * \param [in] image The image to initialize
     * \param [in] initialLayout Initial image layout
     */
    void initImage(
      const Rc<DxvkImage>&            image,
            VkImageLayout             initialLayout);

    /**
     * \brief Initializes sparse image
     *
     * Binds any metadata aspects that the image might
     * have, and performs the initial layout transition.
     * \param [in] image Image to initialize
     */
    void initSparseImage(
      const Rc<DxvkImage>&            image);

    /**
     * \brief Invalidates a buffer's contents
     * 
     * Discards a buffer's contents by replacing the
     * backing resource. This allows the host to access
     * the buffer while the GPU is still accessing the
     * original backing resource.
     * \param [in] buffer The buffer to invalidate
     * \param [in] slice New buffer slice
     */
    void invalidateBuffer(
      const Rc<DxvkBuffer>&           buffer,
            Rc<DxvkResourceAllocation>&& slice);

    /**
     * \brief Ensures that buffer will not be relocated
     *
     * This guarantees that the buffer's GPU address remains the same
     * throughout its lifetime. Only prevents implicit invalidation or
     * relocation by the backend, client APIs must take care to respect
     * this too.
     * \param [in] buffer Buffer to lock in place
     */
    void ensureBufferAddress(
      const Rc<DxvkBuffer>&           buffer);

    /**
     * \brief Invalidates image content
     *
     * Replaces the backing storage of an image.
     * \param [in] buffer The buffer to invalidate
     * \param [in] slice New buffer slice
     */
    void invalidateImage(
      const Rc<DxvkImage>&            image,
            Rc<DxvkResourceAllocation>&& slice);
    
    /**
     * \brief Invalidates image content and add usage flag
     *
     * Replaces the backing storage of an image.
     * \param [in] buffer The buffer to invalidate
     * \param [in] slice New buffer slice
     * \param [in] usageInfo Added usage info
     */
    void invalidateImageWithUsage(
      const Rc<DxvkImage>&            image,
            Rc<DxvkResourceAllocation>&& slice,
      const DxvkImageUsageInfo&       usageInfo);

    /**
     * \brief Ensures that an image supports the given usage
     *
     * No-op if the image already supports the requested properties.
     * Otherwise, this will allocate a new backing resource with the
     * requested properties and copy the current contents to it.
     * \param [in] image Image resource
     * \param [in] usageInfo Usage info to add
     * \returns \c true if the image can support the given usage
     */
    bool ensureImageCompatibility(
      const Rc<DxvkImage>&            image,
      const DxvkImageUsageInfo&       usageInfo);

    /**
     * \brief Updates push data
     * 
     * \param [in] stages Stage to set data for. If multiple
     *    stages are set, this will push to the shared block.
     * \param [in] offset Byte offset of data to update
     * \param [in] size Number of bytes to update
     * \param [in] data Pointer to raw data
     */
    void pushData(
            VkShaderStageFlags        stages,
            uint32_t                  offset,
            uint32_t                  size,
      const void*                     data) {
      uint32_t index = DxvkPushDataBlock::computeIndex(stages);

      uint32_t baseOffset = computePushDataBlockOffset(index);
      std::memcpy(&m_state.pc.constantData[baseOffset + offset], data, size);

      m_flags.set(DxvkContextFlag::DirtyPushData);
    }

    /**
     * \brief Resolves a multisampled image resource
     * 
     * Resolves a multisampled image into a non-multisampled
     * image. The subresources of both images must have the
     * same size and compatible formats.
     * A format can be specified for the resolve operation.
     * If it is \c VK_FORMAT_UNDEFINED, the resolve operation
     * will use the source image format.
     * \param [in] dstImage Destination image
     * \param [in] srcImage Source image
     * \param [in] region Region to resolve
     * \param [in] format Format for the resolve operation
     * \param [in] mode Image resolve mode
     * \param [in] stencilMode Stencil resolve mode
     */
    void resolveImage(
      const Rc<DxvkImage>&            dstImage,
      const Rc<DxvkImage>&            srcImage,
      const VkImageResolve&           region,
            VkFormat                  format,
            VkResolveModeFlagBits     mode,
            VkResolveModeFlagBits     stencilMode);

    /**
     * \brief Transforms image subresource layouts
     * 
     * \param [in] dstImage Image to transform
     * \param [in] dstSubresources Subresources
     * \param [in] srcLayout Current layout
     * \param [in] dstLayout Desired layout
     */
    void transformImage(
      const Rc<DxvkImage>&            dstImage,
      const VkImageSubresourceRange&  dstSubresources,
            VkImageLayout             srcLayout,
            VkImageLayout             dstLayout);
    
    /**
     * \brief Updates a buffer
     * 
     * Copies data from the host into a buffer.
     * \param [in] buffer Destination buffer
     * \param [in] offset Offset of sub range to update
     * \param [in] size Length of sub range to update
     * \param [in] data Data to upload
     */
    void updateBuffer(
      const Rc<DxvkBuffer>&           buffer,
            VkDeviceSize              offset,
            VkDeviceSize              size,
      const void*                     data);
    
    /**
     * \brief Uses transfer queue to initialize buffer
     *
     * Always replaces the entire buffer. Only safe to use
     * if the buffer is currently not in use by the GPU.
     * \param [in] buffer The buffer to initialize
     * \param [in] source Staging buffer containing data
     * \param [in] sourceOffset Offset into staging buffer
     */
    void uploadBuffer(
      const Rc<DxvkBuffer>&           buffer,
      const Rc<DxvkBuffer>&           source,
            VkDeviceSize              sourceOffset);
    
    /**
     * \brief Uses transfer queue to initialize image
     * 
     * Only safe to use if the image is not in use by the GPU.
     * Data for each subresource is tightly packed, but individual
     * subresources must be aligned to \c subresourceAlignment in
     * order to meet Vulkan requirements when using transfer queues.
     * \param [in] image The image to initialize
     * \param [in] source Staging buffer containing data
     * \param [in] sourceOffset Offset into staging buffer
     * \param [in] subresourceAlignment Subresource alignment
     * \param [in] format Actual data format
     */
    void uploadImage(
      const Rc<DxvkImage>&            image,
      const Rc<DxvkBuffer>&           source,
            VkDeviceSize              sourceOffset,
            VkDeviceSize              subresourceAlignment,
            VkFormat                  format);

    /**
     * \brief Sets viewports
     * 
     * \param [in] viewportCount Number of viewports
     * \param [in] viewports The viewports and scissors
     */
    void setViewports(
            uint32_t            viewportCount,
      const DxvkViewport*       viewports);

    /**
     * \brief Sets blend constants
     * 
     * Blend constants are a set of four floating
     * point numbers that may be used as an input
     * for blending operations.
     * \param [in] blendConstants Blend constants
     */
    void setBlendConstants(
            DxvkBlendConstants  blendConstants);
    
    /**
     * \brief Sets depth bias
     * 
     * Depth bias has to be enabled explicitly in
     * the rasterizer state to have any effect.
     * \param [in] depthBias Depth bias values
     */
    void setDepthBias(
            DxvkDepthBias       depthBias);

    /**
     * \brief Sets depth bias representation
     *
     * \param [in] depthBiasRepresentation Depth bias representation
     */
    void setDepthBiasRepresentation(
            DxvkDepthBiasRepresentation  depthBiasRepresentation);
    
    /**
     * \brief Sets depth bounds
     *
     * Enables or disables the depth bounds test,
     * and updates the values if necessary.
     * \param [in] depthBounds Depth bounds
     */
    void setDepthBounds(
            DxvkDepthBounds     depthBounds);
    
    /**
     * \brief Sets stencil reference
     * 
     * Sets the reference value for stencil compare operations.
     * \param [in] reference Reference value
     */
    void setStencilReference(
            uint32_t            reference);
    
    /**
     * \brief Sets input assembly state
     * \param [in] ia New state object
     */
    void setInputAssemblyState(
      const DxvkInputAssemblyState& ia);
    
    /**
     * \brief Sets input layout
     * 
     * \param [in] attributeCount Number of vertex attributes
     * \param [in] attributes Array of attribute infos
     * \param [in] bindingCount Number of buffer bindings
     * \param [in] bindings Array of binding infos
     */
    void setInputLayout(
            uint32_t             attributeCount,
      const DxvkVertexInput*     attributes,
            uint32_t             bindingCount,
      const DxvkVertexInput*     bindings);

    /**
     * \brief Sets rasterizer state
     * \param [in] rs New state object
     */
    void setRasterizerState(
      const DxvkRasterizerState& rs);
    
    /**
     * \brief Sets multisample state
     * \param [in] ms New state object
     */
    void setMultisampleState(
      const DxvkMultisampleState& ms);
    
    /**
     * \brief Sets depth stencil state
     * \param [in] ds New state object
     */
    void setDepthStencilState(
      const DxvkDepthStencilState& ds);
    
    /**
     * \brief Sets logic op state
     * \param [in] lo New state object
     */
    void setLogicOpState(
      const DxvkLogicOpState&   lo);
    
    /**
     * \brief Sets blend mode for an attachment
     * 
     * \param [in] attachment The attachment index
     * \param [in] blendMode The blend mode
     */
    void setBlendMode(
            uint32_t            attachment,
      const DxvkBlendMode&      blendMode);
    
    /**
     * \brief Sets specialization constants
     * 
     * Replaces current specialization constants
     * with the given list of constant entries.
     * \param [in] pipeline Graphics or Compute pipeline
     * \param [in] index Constant index
     * \param [in] value Constant value
     */
    void setSpecConstant(
            VkPipelineBindPoint pipeline,
            uint32_t            index,
            uint32_t            value) {
      auto& scState = pipeline == VK_PIPELINE_BIND_POINT_GRAPHICS
        ? m_state.gp.constants : m_state.cp.constants;
      
      if (scState.data[index] != value) {
        scState.data[index] = value;

        if (scState.mask & (1u << index)) {
          m_flags.set(pipeline == VK_PIPELINE_BIND_POINT_GRAPHICS
            ? DxvkContextFlag::GpDirtySpecConstants
            : DxvkContextFlag::CpDirtySpecConstants);
        }
      }
    }
    
    /**
     * \brief Sets barrier control flags
     *
     * Barrier control flags can be used to control
     * implicit synchronization of compute shaders.
     * \param [in] control New barrier control flags
     */
    void setBarrierControl(
            DxvkBarrierControlFlags control);

    /**
     * \brief Updates page table for a given sparse resource
     *
     * Note that this is a very high overhead operation.
     * \param [in] bindInfo Sparse bind info
     * \param [in] flags Sparse bind flags
     */
    void updatePageTable(
      const DxvkSparseBindInfo&   bindInfo,
            DxvkSparseBindFlags   flags);

    /**
     * \brief Launches a Cuda kernel
     *
     * Since the kernel is launched with an opaque set of
     * kernel-specific parameters which may reference
     * resources bindlessly, such resources must be listed by
     * the caller in the 'buffers' and 'images' parameters so
     * that their access may be tracked appropriately.
     * \param [in] nvxLaunchInfo Kernel launch parameter struct
     * \param [in] buffers List of {buffer,read,write} used by kernel
     * \param [in] images List of {image,read,write} used by kernel
     */
    void launchCuKernelNVX(
      const VkCuLaunchInfoNVX& nvxLaunchInfo,
      const std::vector<std::pair<Rc<DxvkBuffer>, DxvkAccessFlags>>& buffers,
      const std::vector<std::pair<Rc<DxvkImage>, DxvkAccessFlags>>& images);
    
    /**
     * \brief Signals a GPU event
     * \param [in] event The event
     */
    void signalGpuEvent(
      const Rc<DxvkEvent>&      event);
    
    /**
     * \brief Writes to a timestamp query
     * \param [in] query The timestamp query
     */
    void writeTimestamp(
      const Rc<DxvkQuery>&      query);
    
    /**
     * \brief Queues a signal
     * 
     * The signal will be notified after all
     * previously submitted commands have
     * finished execution on the GPU.
     * \param [in] signal The signal
     * \param [in] value Signal value
     */
    void signal(
      const Rc<sync::Signal>&   signal,
            uint64_t            value);

    /**
     * \brief Waits for fence
     *
     * Stalls current command list execution until
     * the fence reaches the given value or higher.
     * \param [in] fence Fence to wait on
     * \param [in] value Value to wait on
     */
    void waitFence(const Rc<DxvkFence>& fence, uint64_t value);

    /**
     * \brief Signals fence
     *
     * Signals fence to the given value once the current
     * command list execution completes on the GPU.
     * \param [in] fence Fence to signal
     * \param [in] value Value to signal
     */
    void signalFence(const Rc<DxvkFence>& fence, uint64_t value);

    /**
     * \brief Begins a debug label region
     *
     * Marks the start of a debug label region. Used by debugging/profiling
     * tools to mark different workloads within a frame.
     * \param [in] label The debug label
     */
    void beginDebugLabel(const VkDebugUtilsLabelEXT& label);

    /**
     * \brief Ends a debug label region
     *
     * Marks the close of a debug label region. Used by debugging/profiling
     * tools to mark different workloads within a frame.
     */
    void endDebugLabel();

    /**
     * \brief Inserts a debug label
     *
     * Inserts an instantaneous debug label. Used by debugging/profiling
     * tools to mark different workloads within a frame.
     * \param [in] label The debug label
     */
    void insertDebugLabel(const VkDebugUtilsLabelEXT& label);

    /**
     * \brief Increments a given stat counter
     *
     * The stat counters will be merged into the global
     * stat counters upon execution of the command list.
     * \param [in] counter Stat counter to increment
     * \param [in] value Increment value
     */
    void addStatCtr(DxvkStatCounter counter, uint64_t value) {
      if (m_cmd != nullptr)
        m_cmd->addStatCtr(counter, value);
    }

    /**
     * \brief Sets new debug name for a resource
     *
     * \param [in] buffer Buffer object
     * \param [in] name New debug name, or \c nullptr
     */
    void setDebugName(const Rc<DxvkPagedResource>& resource, const char* name);

  private:
    
    Rc<DxvkDevice>          m_device;
    DxvkObjects*            m_common;

    uint64_t                m_trackingId = 0u;
    uint32_t                m_renderPassIndex = 0u;
    
    Rc<DxvkCommandList>     m_cmd;
    Rc<DxvkBuffer>          m_zeroBuffer;

    DxvkContextFlags        m_flags;
    DxvkContextState        m_state;
    DxvkContextFeatures     m_features;
    DxvkDescriptorState     m_descriptorState;

    Rc<DxvkDescriptorPool>  m_descriptorPool;
    Rc<DxvkDescriptorPoolSet> m_descriptorManager;

    Rc<DxvkResourceDescriptorHeap> m_descriptorHeap;

    DxvkBarrierBatch        m_sdmaAcquires;
    DxvkBarrierBatch        m_sdmaBarriers;
    DxvkBarrierBatch        m_initAcquires;
    DxvkBarrierBatch        m_initBarriers;
    DxvkBarrierBatch        m_execBarriers;
    DxvkBarrierTracker      m_barrierTracker;
    DxvkBarrierControlFlags m_barrierControl;

    DxvkGpuQueryManager     m_queryManager;

    DxvkGlobalPipelineBarrier m_renderPassBarrierSrc = { };
    DxvkGlobalPipelineBarrier m_renderPassBarrierDst = { };

    DxvkRenderTargetLayouts m_rtLayouts = { };

    std::vector<DxvkDeferredClear> m_deferredClears;
    std::array<DxvkDeferredResolve, MaxNumRenderTargets + 1u> m_deferredResolves = { };

    struct {
      std::vector<VkWriteDescriptorSet> writes;
      std::vector<DxvkLegacyDescriptor> infos;
    } m_legacyDescriptors;

    std::array<Rc<DxvkSampler>, MaxNumSamplerSlots> m_samplers;
    std::array<DxvkBufferSlice, MaxNumUniformBufferSlots> m_uniformBuffers;
    std::array<DxvkViewPair, MaxNumResourceSlots> m_resources;

    std::array<DxvkGraphicsPipeline*, 4096> m_gpLookupCache = { };
    std::array<DxvkComputePipeline*,   256> m_cpLookupCache = { };

    std::vector<VkImageMemoryBarrier2> m_imageLayoutTransitions;

    std::vector<util::DxvkDebugLabel> m_debugLabelStack;

    DxvkDescriptorCopyWorker m_descriptorWorker;

    Rc<DxvkLatencyTracker>  m_latencyTracker;
    uint64_t                m_latencyFrameId = 0u;
    bool                    m_endLatencyTracking = false;

    DxvkImplicitResolveTracker  m_implicitResolves;

    void blitImageFb(
            Rc<DxvkImageView>     dstView,
      const VkOffset3D*           dstOffsets,
            Rc<DxvkImageView>     srcView,
      const VkOffset3D*           srcOffsets,
            VkFilter              filter);

    void blitImageHw(
      const Rc<DxvkImageView>&    dstView,
      const VkOffset3D*           dstOffsets,
      const Rc<DxvkImageView>&    srcView,
      const VkOffset3D*           srcOffsets,
            VkFilter              filter);

    template<bool ToImage>
    void copyImageBufferData(
            DxvkCmdBuffer         cmd,
      const Rc<DxvkImage>&        image,
      const VkImageSubresourceLayers& imageSubresource,
            VkOffset3D            imageOffset,
            VkExtent3D            imageExtent,
            VkImageLayout         imageLayout,
      const DxvkResourceBufferInfo& bufferSlice,
            VkDeviceSize          bufferRowAlignment,
            VkDeviceSize          bufferSliceAlignment);

    void copyBufferToImageHw(
      const Rc<DxvkImage>&        image,
      const VkImageSubresourceLayers& imageSubresource,
            VkOffset3D            imageOffset,
            VkExtent3D            imageExtent,
      const Rc<DxvkBuffer>&       buffer,
            VkDeviceSize          bufferOffset,
            VkDeviceSize          bufferRowAlignment,
            VkDeviceSize          bufferSliceAlignment);

    void copyBufferToImageFb(
      const Rc<DxvkImage>&        image,
      const VkImageSubresourceLayers& imageSubresource,
            VkOffset3D            imageOffset,
            VkExtent3D            imageExtent,
      const Rc<DxvkBuffer>&       buffer,
            VkDeviceSize          bufferOffset,
            VkDeviceSize          bufferRowAlignment,
            VkDeviceSize          bufferSliceAlignment,
            VkFormat              bufferFormat);

    void copyImageToBufferHw(
      const Rc<DxvkBuffer>&       buffer,
            VkDeviceSize          bufferOffset,
            VkDeviceSize          bufferRowAlignment,
            VkDeviceSize          bufferSliceAlignment,
      const Rc<DxvkImage>&        image,
            VkImageSubresourceLayers imageSubresource,
            VkOffset3D            imageOffset,
            VkExtent3D            imageExtent);

    void copyImageToBufferCs(
      const Rc<DxvkBuffer>&       buffer,
            VkDeviceSize          bufferOffset,
            VkDeviceSize          bufferRowAlignment,
            VkDeviceSize          bufferSliceAlignment,
            VkFormat              bufferFormat,
      const Rc<DxvkImage>&        image,
            VkImageSubresourceLayers imageSubresource,
            VkOffset3D            imageOffset,
            VkExtent3D            imageExtent);

    void clearImageViewFb(
      const Rc<DxvkImageView>&    imageView,
            VkOffset3D            offset,
            VkExtent3D            extent,
            VkImageAspectFlags    aspect,
            VkClearValue          value);
    
    void clearImageViewCs(
      const Rc<DxvkImageView>&    imageView,
            VkOffset3D            offset,
            VkExtent3D            extent,
            VkClearValue          value);
    
    void copyImageHw(
      const Rc<DxvkImage>&        dstImage,
            VkImageSubresourceLayers dstSubresource,
            VkOffset3D            dstOffset,
      const Rc<DxvkImage>&        srcImage,
            VkImageSubresourceLayers srcSubresource,
            VkOffset3D            srcOffset,
            VkExtent3D            extent);
    
    void copyImageFb(
      const Rc<DxvkImage>&        dstImage,
            VkImageSubresourceLayers dstSubresource,
            VkOffset3D            dstOffset,
      const Rc<DxvkImage>&        srcImage,
            VkImageSubresourceLayers srcSubresource,
            VkOffset3D            srcOffset,
            VkExtent3D            extent);

    bool copyImageClear(
      const Rc<DxvkImage>&        dstImage,
            VkImageSubresourceLayers dstSubresource,
            VkOffset3D            dstOffset,
            VkExtent3D            dstExtent,
      const Rc<DxvkImage>&        srcImage,
            VkImageSubresourceLayers srcSubresource);

    template<bool ToBuffer>
    void copySparsePages(
      const Rc<DxvkPagedResource>& sparse,
            uint32_t              pageCount,
      const uint32_t*             pages,
      const Rc<DxvkBuffer>&       buffer,
            VkDeviceSize          offset);

    template<bool ToBuffer>
    void copySparseBufferPages(
      const Rc<DxvkBuffer>&       sparse,
            uint32_t              pageCount,
      const uint32_t*             pages,
      const Rc<DxvkBuffer>&       buffer,
            VkDeviceSize          offset);

    template<bool ToBuffer>
    void copySparseImagePages(
      const Rc<DxvkImage>&        sparse,
            uint32_t              pageCount,
      const uint32_t*             pages,
      const Rc<DxvkBuffer>&       buffer,
            VkDeviceSize          offset);

    template<bool Indexed, typename T>
    void drawGeneric(
            uint32_t              count,
      const T*                    draws);

    template<bool Indexed>
    void drawIndirectGeneric(
            VkDeviceSize          offset,
            uint32_t              count,
            uint32_t              stride,
            bool                  unroll);

    template<bool Indexed>
    void drawIndirectCountGeneric(
            VkDeviceSize          offset,
            VkDeviceSize          countOffset,
            uint32_t              maxCount,
            uint32_t              stride);

    void resolveImageHw(
      const Rc<DxvkImage>&            dstImage,
      const Rc<DxvkImage>&            srcImage,
      const VkImageResolve&           region);
    
    void resolveImageRp(
      const Rc<DxvkImage>&            dstImage,
      const Rc<DxvkImage>&            srcImage,
      const VkImageResolve&           region,
            VkFormat                  format,
            VkResolveModeFlagBits     mode,
            VkResolveModeFlagBits     stencilMode);

    void resolveImageFb(
      const Rc<DxvkImage>&            dstImage,
      const Rc<DxvkImage>&            srcImage,
      const VkImageResolve&           region,
            VkFormat                  format,
            VkResolveModeFlagBits     depthMode,
            VkResolveModeFlagBits     stencilMode);

    bool resolveImageClear(
      const Rc<DxvkImage>&            dstImage,
      const Rc<DxvkImage>&            srcImage,
      const VkImageResolve&           region,
            VkFormat                  format);

    bool resolveImageInline(
      const Rc<DxvkImage>&            dstImage,
      const Rc<DxvkImage>&            srcImage,
      const VkImageResolve&           region,
            VkFormat                  format,
            VkResolveModeFlagBits     depthMode,
            VkResolveModeFlagBits     stencilMode);

    void uploadImageFb(
      const Rc<DxvkImage>&            image,
      const Rc<DxvkBuffer>&           source,
            VkDeviceSize              sourceOffset,
            VkDeviceSize              subresourceAlignment,
            VkFormat                  format);

    void uploadImageHw(
      const Rc<DxvkImage>&            image,
      const Rc<DxvkBuffer>&           source,
            VkDeviceSize              subresourceAlignment,
            VkDeviceSize              sourceOffset);

    void performClear(
      const Rc<DxvkImageView>&        imageView,
            int32_t                   attachmentIndex,
            VkImageAspectFlags        discardAspects,
            VkImageAspectFlags        clearAspects,
            VkClearValue              clearValue);

    void deferClear(
      const Rc<DxvkImageView>&        imageView,
            VkImageAspectFlags        clearAspects,
            VkClearValue              clearValue);

    void deferDiscard(
      const Rc<DxvkImageView>&        imageView,
            VkImageAspectFlags        discardAspects);

    void preparePostRenderPassClears();

    void hoistInlineClear(
            DxvkDeferredClear&        clear,
            VkRenderingAttachmentInfo& attachment,
            VkImageAspectFlagBits     aspect);

    void flushClearsInline();

    void flushClears(
            bool                      useRenderPass);

    void flushSharedImages();

    void flushRenderPassDiscards();

    void flushRenderPassResolves();

    void flushResolves();

    void finalizeLoadStoreOps();

    void adjustAttachmentLoadStoreOps(
            VkRenderingAttachmentInfo&  attachment,
            DxvkAccess                  access) const;

    void startRenderPass();
    void spillRenderPass(bool suspend);
    
    void renderPassEmitInitBarriers(
      const DxvkFramebufferInfo&  framebufferInfo,
      const DxvkRenderPassOps&    ops);

    void renderPassEmitPostBarriers(
      const DxvkFramebufferInfo&  framebufferInfo,
      const DxvkRenderPassOps&    ops);

    void renderPassBindFramebuffer(
      const DxvkFramebufferInfo&  framebufferInfo,
      const DxvkRenderPassOps&    ops);
    
    void renderPassUnbindFramebuffer();
    
    void resetRenderPassOps(
      const DxvkRenderTargets&    renderTargets,
            DxvkRenderPassOps&    renderPassOps);

    void startTransformFeedback();
    void pauseTransformFeedback();
    
    void unbindComputePipeline();
    bool updateComputePipelineState();
    
    void unbindGraphicsPipeline();
    bool updateGraphicsPipeline();
    bool updateGraphicsPipelineState();

    uint32_t getGraphicsPipelineDebugColor() const;

    template<VkPipelineBindPoint BindPoint>
    void resetSpecConstants(
            uint32_t                newMask);

    template<VkPipelineBindPoint BindPoint>
    void updateSpecConstants();

    void invalidateState();

    template<VkPipelineBindPoint BindPoint>
    void updateSamplerSet(const DxvkPipelineLayout* layout);

    template<VkPipelineBindPoint BindPoint>
    bool updateResourceBindings(const DxvkPipelineBindings* layout);

    template<VkPipelineBindPoint BindPoint>
    void updateDescriptorSetsBindings(const DxvkPipelineBindings* layout);

    template<VkPipelineBindPoint BindPoint>
    bool updateDescriptorBufferBindings(const DxvkPipelineBindings* layout);

    template<VkPipelineBindPoint BindPoint>
    void updatePushDataBindings(const DxvkPipelineBindings* layout);

    void updateComputeShaderResources();
    bool updateGraphicsShaderResources();

    DxvkFramebufferInfo makeFramebufferInfo(
      const DxvkRenderTargets&      renderTargets);

<<<<<<< HEAD
    void updateFramebuffer(bool isDraw = false);
=======
    void updateRenderTargets();
>>>>>>> d2ee3ffe
    
    void applyRenderTargetLoadLayouts();

    void applyRenderTargetStoreLayouts();

    void transitionRenderTargetLayouts(
            bool                    sharedOnly);

    void transitionColorAttachment(
      const DxvkAttachment&         attachment,
            VkImageLayout           oldLayout);

    void transitionDepthAttachment(
      const DxvkAttachment&         attachment,
            VkImageLayout           oldLayout);

    void updateRenderTargetLayouts(
      const DxvkFramebufferInfo&    newFb,
      const DxvkFramebufferInfo&    oldFb);

    void prepareImage(
      const Rc<DxvkImage>&          image,
      const VkImageSubresourceRange& subresources,
            bool                    flushClears = true);

    DxvkDeferredClear* findDeferredClear(
      const Rc<DxvkImage>&          image,
      const VkImageSubresourceRange& subresources);

    DxvkDeferredClear* findOverlappingDeferredClear(
      const Rc<DxvkImage>&          image,
      const VkImageSubresourceRange& subresources);

    void updateIndexBufferBinding();
    void updateVertexBufferBindings();

    void updateTransformFeedbackBuffers();
    void updateTransformFeedbackState();

    void updateDynamicState();

    template<VkPipelineBindPoint BindPoint>
    void updatePushData();
    
    template<bool Resolve = true>
    bool commitComputeState();
    
    template<bool Indexed, bool Indirect, bool Resolve = true>
    bool commitGraphicsState();
    
    template<VkPipelineBindPoint BindPoint>
    bool checkResourceHazards(
      const DxvkPipelineBindings*     layout);

    bool checkComputeHazards();

    template<bool Indexed, bool Indirect>
    bool checkGraphicsHazards();

    template<VkPipelineBindPoint BindPoint>
    bool checkBufferBarrier(
      const DxvkBufferSlice&          bufferSlice,
            VkAccessFlags             access,
            DxvkAccessOp              accessOp);

    template<VkPipelineBindPoint BindPoint>
    bool checkBufferViewBarrier(
      const Rc<DxvkBufferView>&       bufferView,
            VkAccessFlags             access,
            DxvkAccessOp              accessOp);

    template<VkPipelineBindPoint BindPoint>
    bool checkImageViewBarrier(
      const Rc<DxvkImageView>&        imageView,
            VkAccessFlags             access,
            DxvkAccessOp              accessOp);

    template<VkPipelineBindPoint BindPoint>
    DxvkAccessFlags getAllowedStorageHazards() {
      if (m_barrierControl.isClear() || m_flags.test(DxvkContextFlag::ForceWriteAfterWriteSync))
        return DxvkAccessFlags();

      if constexpr (BindPoint == VK_PIPELINE_BIND_POINT_COMPUTE) {
        // If there are any pending accesses that are not directly related
        // to shader dispatches, always insert a barrier if there is a hazard.
        VkPipelineStageFlags2 stageMask = VK_PIPELINE_STAGE_2_COMPUTE_SHADER_BIT
                                        | VK_PIPELINE_STAGE_2_DRAW_INDIRECT_BIT;

        if (!m_execBarriers.hasPendingStages(~stageMask)) {
          if (m_barrierControl.test(DxvkBarrierControl::ComputeAllowReadWriteOverlap))
            return DxvkAccessFlags(DxvkAccess::Write, DxvkAccess::Read);
          else if (m_barrierControl.test(DxvkBarrierControl::ComputeAllowWriteOnlyOverlap))
            return DxvkAccessFlags(DxvkAccess::Write);
        }
      } else {
        // For graphics, the only type of unrelated access we have to worry about
        // is transform feedback writes, in which case inserting a barrier is fine.
        if (m_barrierControl.test(DxvkBarrierControl::GraphicsAllowReadWriteOverlap))
          return DxvkAccessFlags(DxvkAccess::Write, DxvkAccess::Read);
      }

      return DxvkAccessFlags();
    }


    void emitMemoryBarrier(
            VkPipelineStageFlags      srcStages,
            VkAccessFlags             srcAccess,
            VkPipelineStageFlags      dstStages,
            VkAccessFlags             dstAccess);

    void trackDrawBuffer();

    bool tryInvalidateDeviceLocalBuffer(
      const Rc<DxvkBuffer>&           buffer,
            VkDeviceSize              copySize);

    Rc<DxvkImageView> ensureImageViewCompatibility(
      const Rc<DxvkImageView>&        view,
            VkImageUsageFlagBits      usage);

    void relocateResources(
            size_t                    bufferCount,
      const DxvkRelocateBufferInfo*   bufferInfos,
            size_t                    imageCount,
      const DxvkRelocateImageInfo*    imageInfos);

    void relocateQueuedResources();

    Rc<DxvkSampler> createBlitSampler(
            VkFilter                  filter);

    bool checkAsyncCompilationCompat();

    DxvkGraphicsPipeline* lookupGraphicsPipeline(
      const DxvkGraphicsPipelineShaders&  shaders);

    DxvkComputePipeline* lookupComputePipeline(
      const DxvkComputePipelineShaders&   shaders);
    
    Rc<DxvkBuffer> createZeroBuffer(
            VkDeviceSize              size);

    void freeZeroBuffer();

    void resizeDescriptorArrays(
            uint32_t                  bindingCount);

    void flushImplicitResolves();

    void beginCurrentCommands();

    void endCurrentCommands();

    void splitCommands();

    void discardRenderTarget(
      const DxvkImage&                image,
      const VkImageSubresourceRange&  subresources);

    void flushImageLayoutTransitions(
            DxvkCmdBuffer             cmdBuffer);

    void addImageLayoutTransition(
            DxvkImage&                image,
      const VkImageSubresourceRange&  subresources,
            VkImageLayout             srcLayout,
            VkPipelineStageFlags2     srcStages,
            VkAccessFlags2            srcAccess,
            VkImageLayout             dstLayout,
            VkPipelineStageFlags2     dstStages,
            VkAccessFlags2            dstAccess);

    void addImageLayoutTransition(
            DxvkImage&                image,
      const VkImageSubresourceRange&  subresources,
            VkImageLayout             dstLayout,
            VkPipelineStageFlags2     dstStages,
            VkAccessFlags2            dstAccess,
            bool                      discard);

    void addImageInitTransition(
            DxvkImage&                image,
      const VkImageSubresourceRange&  subresources,
            VkImageLayout             dstLayout,
            VkPipelineStageFlags2     dstStages,
            VkAccessFlags2            dstAccess);

    void accessMemory(
            DxvkCmdBuffer             cmdBuffer,
            VkPipelineStageFlags2     srcStages,
            VkAccessFlags2            srcAccess,
            VkPipelineStageFlags2     dstStages,
            VkAccessFlags2            dstAccess);

    void accessImage(
            DxvkCmdBuffer             cmdBuffer,
            DxvkImage&                image,
      const VkImageSubresourceRange&  subresources,
            VkImageLayout             srcLayout,
            VkPipelineStageFlags2     srcStages,
            VkAccessFlags2            srcAccess,
            DxvkAccessOp              accessOp);

    void accessImage(
            DxvkCmdBuffer             cmdBuffer,
      const DxvkImageView&            imageView,
            VkPipelineStageFlags2     srcStages,
            VkAccessFlags2            srcAccess,
            DxvkAccessOp              accessOp);

    void accessImage(
            DxvkCmdBuffer             cmdBuffer,
            DxvkImage&                image,
      const VkImageSubresourceRange&  subresources,
            VkImageLayout             srcLayout,
            VkPipelineStageFlags2     srcStages,
            VkAccessFlags2            srcAccess,
            VkImageLayout             dstLayout,
            VkPipelineStageFlags2     dstStages,
            VkAccessFlags2            dstAccess,
            DxvkAccessOp              accessOp);

    void accessImageRegion(
            DxvkCmdBuffer             cmdBuffer,
            DxvkImage&                image,
      const VkImageSubresourceLayers& subresources,
            VkOffset3D                offset,
            VkExtent3D                extent,
            VkImageLayout             srcLayout,
            VkPipelineStageFlags2     srcStages,
            VkAccessFlags2            srcAccess,
            DxvkAccessOp              accessOp);

    void accessImageRegion(
            DxvkCmdBuffer             cmdBuffer,
            DxvkImage&                image,
      const VkImageSubresourceLayers& subresources,
            VkOffset3D                offset,
            VkExtent3D                extent,
            VkImageLayout             srcLayout,
            VkPipelineStageFlags2     srcStages,
            VkAccessFlags2            srcAccess,
            VkImageLayout             dstLayout,
            VkPipelineStageFlags2     dstStages,
            VkAccessFlags2            dstAccess,
            DxvkAccessOp              accessOp);

    void accessImageTransfer(
            DxvkImage&                image,
      const VkImageSubresourceRange&  subresources,
            VkImageLayout             srcLayout,
            VkPipelineStageFlags2     srcStages,
            VkAccessFlags2            srcAccess);

    void accessBuffer(
            DxvkCmdBuffer             cmdBuffer,
            DxvkBuffer&               buffer,
            VkDeviceSize              offset,
            VkDeviceSize              size,
            VkPipelineStageFlags2     srcStages,
            VkAccessFlags2            srcAccess,
            DxvkAccessOp              accessOp);

    void accessBuffer(
            DxvkCmdBuffer             cmdBuffer,
            DxvkBuffer&               buffer,
            VkDeviceSize              offset,
            VkDeviceSize              size,
            VkPipelineStageFlags2     srcStages,
            VkAccessFlags2            srcAccess,
            VkPipelineStageFlags2     dstStages,
            VkAccessFlags2            dstAccess,
            DxvkAccessOp              accessOp);

    void accessBuffer(
            DxvkCmdBuffer             cmdBuffer,
      const DxvkBufferSlice&          bufferSlice,
            VkPipelineStageFlags2     srcStages,
            VkAccessFlags2            srcAccess,
            DxvkAccessOp              accessOp);

    void accessBuffer(
            DxvkCmdBuffer             cmdBuffer,
      const DxvkBufferSlice&          bufferSlice,
            VkPipelineStageFlags2     srcStages,
            VkAccessFlags2            srcAccess,
            VkPipelineStageFlags2     dstStages,
            VkAccessFlags2            dstAccess,
            DxvkAccessOp              accessOp);

    void accessBuffer(
            DxvkCmdBuffer             cmdBuffer,
            DxvkBufferView&           bufferView,
            VkPipelineStageFlags2     srcStages,
            VkAccessFlags2            srcAccess,
            DxvkAccessOp              accessOp);

    void accessBuffer(
            DxvkCmdBuffer             cmdBuffer,
            DxvkBufferView&           bufferView,
            VkPipelineStageFlags2     srcStages,
            VkAccessFlags2            srcAccess,
            VkPipelineStageFlags2     dstStages,
            VkAccessFlags2            dstAccess,
            DxvkAccessOp              accessOp);

    void accessBufferTransfer(
            DxvkBuffer&               buffer,
            VkPipelineStageFlags2     srcStages,
            VkAccessFlags2            srcAccess);

    void accessDrawBuffer(
            VkDeviceSize              offset,
            uint32_t                  count,
            uint32_t                  stride,
            uint32_t                  size);

    void accessDrawCountBuffer(
            VkDeviceSize              offset);

    void flushPendingAccesses(
            DxvkBuffer&               buffer,
            VkDeviceSize              offset,
            VkDeviceSize              size,
            DxvkAccess                access);

    void flushPendingAccesses(
            DxvkBufferView&           bufferView,
            DxvkAccess                access);

    void flushPendingAccesses(
            DxvkImage&                image,
      const VkImageSubresourceRange&  subresources,
            DxvkAccess                access);

    void flushPendingAccesses(
            DxvkImage&                image,
      const VkImageSubresourceLayers& subresources,
            VkOffset3D                offset,
            VkExtent3D                extent,
            DxvkAccess                access);

    void flushPendingAccesses(
            DxvkImageView&            imageView,
            DxvkAccess                access);

    void flushBarriers();

    bool resourceHasAccess(
            DxvkBuffer&               buffer,
            VkDeviceSize              offset,
            VkDeviceSize              size,
            DxvkAccess                access,
            DxvkAccessOp              accessOp);

    bool resourceHasAccess(
            DxvkBufferView&           bufferView,
            DxvkAccess                access,
            DxvkAccessOp              accessOp);

    bool resourceHasAccess(
            DxvkImage&                image,
      const VkImageSubresourceRange&  subresources,
            DxvkAccess                access,
            DxvkAccessOp              accessOp);

    bool resourceHasAccess(
            DxvkImage&                image,
      const VkImageSubresourceLayers& subresources,
            VkOffset3D                offset,
            VkExtent3D                extent,
            DxvkAccess                access,
            DxvkAccessOp              accessOp);

    bool resourceHasAccess(
            DxvkImageView&            imageView,
            DxvkAccess                access,
            DxvkAccessOp              accessOp);

    DxvkBarrierBatch& getBarrierBatch(
            DxvkCmdBuffer             cmdBuffer);

    bool prepareOutOfOrderTransfer(
      const Rc<DxvkBuffer>&           buffer,
            VkDeviceSize              offset,
            VkDeviceSize              size,
            DxvkAccess                access);

    bool prepareOutOfOrderTransfer(
      const Rc<DxvkBufferView>&       bufferView,
            VkDeviceSize              offset,
            VkDeviceSize              size,
            DxvkAccess                access);

    bool prepareOutOfOrderTransfer(
      const Rc<DxvkImage>&            image,
            DxvkAccess                access);

    template<VkPipelineBindPoint BindPoint, typename Pred>
    bool checkResourceBarrier(
      const Pred&                     pred,
            VkAccessFlags             access) {
      // If we're only reading the resource, only pending
      // writes matter for synchronization purposes.
      bool hasPendingWrite = pred(DxvkAccess::Write);

      if (!(access & vk::AccessWriteMask))
        return hasPendingWrite;

      if (hasPendingWrite) {
        // If there is a write-after-write hazard and synchronization
        // for those is not explicitly disabled, insert a barrier.
        DxvkAccessFlags allowedHazards = getAllowedStorageHazards<BindPoint>();

        if (!allowedHazards.test(DxvkAccess::Write))
          return true;

        // Skip barrier if overlapping read-modify-write ops are allowed.
        // This includes shader atomics, but also non-atomic load-stores.
        if (allowedHazards.test(DxvkAccess::Read))
          return false;

        // Otherwise, check if there is a read-after-write hazard.
        if (access & vk::AccessReadMask)
          return true;
      }

      // Check if there are any pending reads to avoid write-after-read issues.
      return pred(DxvkAccess::Read);
    }

    DxvkPipelineLayoutType getActivePipelineLayoutType(VkPipelineBindPoint bindPoint) const {
      return (bindPoint == VK_PIPELINE_BIND_POINT_GRAPHICS && m_flags.test(DxvkContextFlag::GpIndependentSets))
        ? DxvkPipelineLayoutType::Independent
        : DxvkPipelineLayoutType::Merged;
    }

    bool needsDrawBarriers();

    void beginRenderPassDebugRegion();

    template<VkPipelineBindPoint BindPoint>
    void beginBarrierControlDebugRegion();

    void pushDebugRegion(
      const VkDebugUtilsLabelEXT&       label,
            util::DxvkDebugLabelType    type);

    void popDebugRegion(
            util::DxvkDebugLabelType    type);

    bool hasDebugRegion(
            util::DxvkDebugLabelType    type);

    void beginActiveDebugRegions();

    void endActiveDebugRegions();

    void submitDescriptorPool(bool endFrame);

    template<VkPipelineBindPoint BindPoint>
    force_inline void trackUniformBufferBinding(const DxvkShaderDescriptor& binding, const DxvkBufferSlice& slice) {
      if (BindPoint == VK_PIPELINE_BIND_POINT_COMPUTE || unlikely(slice.buffer()->hasGfxStores())) {
        accessBuffer(DxvkCmdBuffer::ExecBuffer, slice,
          util::pipelineStages(binding.getStageMask()), binding.getAccess(), DxvkAccessOp::None);
      }

      m_cmd->track(slice.buffer(), DxvkAccess::Read);
    }

    template<VkPipelineBindPoint BindPoint, bool IsWritable>
    force_inline void trackBufferViewBinding(const DxvkShaderDescriptor& binding, DxvkBufferView& view) {
      DxvkAccessOp accessOp = IsWritable ? binding.getAccessOp() : DxvkAccessOp::None;

      if (BindPoint == VK_PIPELINE_BIND_POINT_COMPUTE || unlikely(view.buffer()->hasGfxStores())) {
        accessBuffer(DxvkCmdBuffer::ExecBuffer, view,
          util::pipelineStages(binding.getStageMask()), binding.getAccess(), accessOp);
      }

      DxvkAccess access = IsWritable && (binding.getAccess() & vk::AccessWriteMask)
        ? DxvkAccess::Write : DxvkAccess::Read;
      m_cmd->track(view.buffer(), access);
    }

    template<VkPipelineBindPoint BindPoint, bool IsWritable>
    force_inline void trackImageViewBinding(const DxvkShaderDescriptor& binding, DxvkImageView& view) {
      DxvkAccessOp accessOp = IsWritable ? binding.getAccessOp() : DxvkAccessOp::None;

      if (BindPoint == VK_PIPELINE_BIND_POINT_COMPUTE || unlikely(view.hasGfxStores())) {
        accessImage(DxvkCmdBuffer::ExecBuffer, view,
          util::pipelineStages(binding.getStageMask()), binding.getAccess(), accessOp);
      }

      DxvkAccess access = IsWritable && (binding.getAccess() & vk::AccessWriteMask)
        ? DxvkAccess::Write : DxvkAccess::Read;
      m_cmd->track(view.image(), access);
    }

    static uint32_t computePushDataBlockOffset(uint32_t index) {
      return index ? MaxSharedPushDataSize + MaxPerStagePushDataSize * (index - 1u) : 0u;
    }

    static VkStencilOpState convertStencilOp(
      const DxvkStencilOp&            op,
            bool                      writable);

    static bool formatsAreCopyCompatible(
            VkFormat                  imageFormat,
            VkFormat                  bufferFormat);

    static bool formatsAreResolveCompatible(
            VkFormat                  resolveFormat,
            VkFormat                  viewFormat);

    static VkFormat sanitizeTexelBufferFormat(
            VkFormat                  srcFormat);

  };
  
}<|MERGE_RESOLUTION|>--- conflicted
+++ resolved
@@ -1723,11 +1723,7 @@
     DxvkFramebufferInfo makeFramebufferInfo(
       const DxvkRenderTargets&      renderTargets);
 
-<<<<<<< HEAD
-    void updateFramebuffer(bool isDraw = false);
-=======
-    void updateRenderTargets();
->>>>>>> d2ee3ffe
+    void updateRenderTargets(bool isDraw = false);
     
     void applyRenderTargetLoadLayouts();
 
