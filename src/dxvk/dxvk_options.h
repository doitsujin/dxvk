--- conflicted
+++ resolved
@@ -62,11 +62,7 @@
     /// Allows full-screen exclusive mode on Windows
     bool allowFse = false;
 
-    /// Whether to enable tiler optimizations
-    Tristate tilerMode = Tristate::Auto;
-
-<<<<<<< HEAD
-    /// Frame pacing
+     /// Frame pacing
     std::string framePace;
 
     /// A value in microseconds to fine-tune the low-latency frame pacing.
@@ -77,10 +73,12 @@
     /// Determines whether a frame is allowed to begin before finishing processing
     /// the cpu-part of the previous one, when low-latency frame pacing is used.
     bool lowLatencyAllowCpuFramesOverlap;
-=======
+
+    /// Whether to enable tiler optimizations
+    Tristate tilerMode = Tristate::Auto;
+
     /// Overrides memory budget for DXVK
     VkDeviceSize maxMemoryBudget = 0u;
->>>>>>> daed0c1c
 
     // Device name
     std::string deviceFilter;
