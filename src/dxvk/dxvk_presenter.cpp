--- conflicted
+++ resolved
@@ -1249,17 +1249,10 @@
       m_frameCond.wait(lock, [this] {
         return !m_frameQueue.empty() && m_frameQueue.front().frameId <= m_lastSignaled;
       });
-<<<<<<< HEAD
 
       // Use a frame ID of 0 as an exit condition
       PresenterFrame frame = m_frameQueue.front();
 
-=======
-
-      // Use a frame ID of 0 as an exit condition
-      PresenterFrame frame = m_frameQueue.front();
-
->>>>>>> 776085c9
       if (!frame.frameId) {
         m_frameQueue.pop();
         return;
@@ -1267,20 +1260,13 @@
 
       lock.unlock();
 
-<<<<<<< HEAD
-=======
       FramePacer* pacer = dynamic_cast<FramePacer*>(frame.tracker.ptr());
 
->>>>>>> 776085c9
       // If the present operation has succeeded, actually wait for it to complete.
       // Don't bother with it on MAILBOX / IMMEDIATE modes since doing so would
       // restrict us to the display refresh rate on some platforms (XWayland).
       if (frame.result >= 0 && (frame.mode == VK_PRESENT_MODE_FIFO_KHR || frame.mode == VK_PRESENT_MODE_FIFO_RELAXED_KHR
-<<<<<<< HEAD
-        || (dynamic_cast<FramePacer*>(frame.tracker.ptr()) && dynamic_cast<FramePacer*>(frame.tracker.ptr())->getMode()) )) {
-=======
         || (pacer && pacer->getMode() && frame.mode != VK_PRESENT_MODE_MAILBOX_KHR))) {
->>>>>>> 776085c9
         VkResult vr = m_vkd->vkWaitForPresentKHR(m_vkd->device(),
           m_swapchain, frame.frameId, std::numeric_limits<uint64_t>::max());
 
