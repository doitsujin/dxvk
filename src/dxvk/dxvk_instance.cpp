#include <version.h>

#include "dxvk_instance.h"
#include "dxvk_openvr.h"
#include "dxvk_openxr.h"
#include "dxvk_platform_exts.h"

#include <algorithm>
#include <sstream>

namespace dxvk {
  
  DxvkInstance::DxvkInstance()
  : DxvkInstance(DxvkInstanceImportInfo()) {

  }


  DxvkInstance::DxvkInstance(const DxvkInstanceImportInfo& args) {
    Logger::info(str::format("Game: ", env::getExeName()));
    Logger::info(str::format("DXVK: ", DXVK_VERSION));

    m_config = Config::getUserConfig();
    m_config.merge(Config::getAppConfig(env::getExePath()));
    m_config.logOptions();

    m_options = DxvkOptions(m_config);

    // Load Vulkan library
    createLibraryLoader(args);

    if (!m_vkl->valid())
      throw DxvkError("Failed to load vulkan-1 library.");

    // Initialize extension providers
    m_extProviders.push_back(&DxvkPlatformExts::s_instance);
#ifdef _WIN32
    m_extProviders.push_back(&VrInstance::s_instance);
    m_extProviders.push_back(&DxvkXrProvider::s_instance);
#endif

    Logger::info("Built-in extension providers:");
    for (const auto& provider : m_extProviders)
      Logger::info(str::format("  ", provider->getName()));

    for (const auto& provider : m_extProviders)
      provider->initInstanceExtensions();

    createInstanceLoader(args);
    m_adapters = this->queryAdapters();

    for (const auto& provider : m_extProviders)
      provider->initDeviceExtensions(this);

    for (uint32_t i = 0; i < m_adapters.size(); i++) {
      for (const auto& provider : m_extProviders) {
        m_adapters[i]->enableExtensions(
          provider->getDeviceExtensions(i));
      }
    }
  }
  
  
  DxvkInstance::~DxvkInstance() {
    if (m_messenger)
      m_vki->vkDestroyDebugUtilsMessengerEXT(m_vki->instance(), m_messenger, nullptr);
  }
  
  
  Rc<DxvkAdapter> DxvkInstance::enumAdapters(uint32_t index) const {
    return index < m_adapters.size()
      ? m_adapters[index]
      : nullptr;
  }


  Rc<DxvkAdapter> DxvkInstance::findAdapterByLuid(const void* luid) const {
    for (const auto& adapter : m_adapters) {
      const auto& vk11 = adapter->devicePropertiesExt().vk11;

      if (vk11.deviceLUIDValid && !std::memcmp(luid, vk11.deviceLUID, VK_LUID_SIZE))
        return adapter;
    }

    return nullptr;
  }

  
  Rc<DxvkAdapter> DxvkInstance::findAdapterByDeviceId(uint16_t vendorId, uint16_t deviceId) const {
    for (const auto& adapter : m_adapters) {
      const auto& props = adapter->deviceProperties();

      if (props.vendorID == vendorId
       && props.deviceID == deviceId)
        return adapter;
    }

    return nullptr;
  }
  
  
  void DxvkInstance::createLibraryLoader(const DxvkInstanceImportInfo& args) {
    m_vkl = args.loaderProc
      ? new vk::LibraryFn(args.loaderProc)
      : new vk::LibraryFn();
  }


  void DxvkInstance::createInstanceLoader(const DxvkInstanceImportInfo& args) {
    DxvkNameList layerList;
    DxvkNameList extensionList;
    DxvkNameSet extensionSet;

    bool enablePerfEvents = false;
    bool enableValidation = false;

    if (args.instance) {
      extensionList = DxvkNameList(args.extensionCount, args.extensionNames);
      extensionSet = getExtensionSet(extensionList);

      auto extensionInfos = getExtensionList(m_extensions, true);

      if (!extensionSet.enableExtensions(extensionInfos.size(), extensionInfos.data(), nullptr))
        throw DxvkError("DxvkInstance: Required instance extensions not enabled");
    } else {
      // Hide VK_EXT_debug_utils behind an environment variable.
      // This extension adds additional overhead to winevulkan.
      std::string debugEnv = env::getEnvVar("DXVK_DEBUG");

      enablePerfEvents = debugEnv == "markers";
      enableValidation = debugEnv == "validation";

      bool enableDebug = enablePerfEvents || enableValidation || m_options.enableDebugUtils;

      if (enableDebug) {
        Logger::warn("Debug Utils are enabled. May affect performance.");

        if (enableValidation) {
          const char* layerName = "VK_LAYER_KHRONOS_validation";
          DxvkNameSet layers = DxvkNameSet::enumInstanceLayers(m_vkl);

          if (layers.supports(layerName)) {
            layerList.add(layerName);
            Logger::warn(str::format("Enabled instance layer ", layerName));
          } else {
            // This can happen on winevulkan since it does not support layers
            Logger::warn(str::format("Validation layers not found, set VK_INSTANCE_LAYERS=", layerName));
          }
        }
      }

      // Get set of extensions to enable based on available
      // extensions and extension providers.
      auto extensionInfos = getExtensionList(m_extensions, enableDebug);
      DxvkNameSet extensionsAvailable = DxvkNameSet::enumInstanceExtensions(m_vkl);

      if (!extensionsAvailable.enableExtensions(extensionInfos.size(), extensionInfos.data(), &extensionSet))
        throw DxvkError("DxvkInstance: Required instance extensions not supported");

      for (const auto& provider : m_extProviders)
        extensionSet.merge(provider->getInstanceExtensions());

      // Generate list of extensions to enable
      extensionList = extensionSet.toNameList();
    }

    Logger::info("Enabled instance extensions:");
    this->logNameList(extensionList);

    // If necessary, create a new Vulkan instance
    VkInstance instance = args.instance;

    if (!instance) {
      std::string appName = env::getExeName();

      VkApplicationInfo appInfo = { VK_STRUCTURE_TYPE_APPLICATION_INFO };
      appInfo.pApplicationName      = appName.c_str();
      appInfo.pEngineName           = "DXVK";
      appInfo.engineVersion         = VK_MAKE_VERSION(2, 2, 0);
      appInfo.apiVersion            = VK_MAKE_VERSION(1, 3, 0);

      VkInstanceCreateInfo info = { VK_STRUCTURE_TYPE_INSTANCE_CREATE_INFO };
      info.pApplicationInfo         = &appInfo;
      info.enabledLayerCount        = layerList.count();
      info.ppEnabledLayerNames      = layerList.names();
      info.enabledExtensionCount    = extensionList.count();
      info.ppEnabledExtensionNames  = extensionList.names();

      VkResult status = m_vkl->vkCreateInstance(&info, nullptr, &instance);

      if (status != VK_SUCCESS)
        throw DxvkError("DxvkInstance::createInstance: Failed to create Vulkan 1.1 instance");
    }

    // Create the Vulkan instance loader
    m_vki = new vk::InstanceFn(m_vkl, !args.instance, instance);

    if (enableValidation) {
      VkDebugUtilsMessengerCreateInfoEXT messengerInfo = { VK_STRUCTURE_TYPE_DEBUG_UTILS_MESSENGER_CREATE_INFO_EXT };
      messengerInfo.messageSeverity = VK_DEBUG_UTILS_MESSAGE_SEVERITY_INFO_BIT_EXT
                                    | VK_DEBUG_UTILS_MESSAGE_SEVERITY_WARNING_BIT_EXT
                                    | VK_DEBUG_UTILS_MESSAGE_SEVERITY_ERROR_BIT_EXT;
      messengerInfo.messageType     = VK_DEBUG_UTILS_MESSAGE_TYPE_GENERAL_BIT_EXT
                                    | VK_DEBUG_UTILS_MESSAGE_TYPE_VALIDATION_BIT_EXT;
      messengerInfo.pfnUserCallback = &debugCallback;

      if (m_vki->vkCreateDebugUtilsMessengerEXT(m_vki->instance(), &messengerInfo, nullptr, &m_messenger))
        Logger::err("DxvkInstance::createInstance: Failed to create debug messenger, proceeding without.");
    }
  }


  std::vector<DxvkExt*> DxvkInstance::getExtensionList(DxvkInstanceExtensions& ext, bool withDebug) {
    std::vector<DxvkExt*> result = {{
      &ext.extSurfaceMaintenance1,
      &ext.khrGetSurfaceCapabilities2,
      &ext.khrSurface,
    }};

    if (withDebug)
      result.push_back(&ext.extDebugUtils);

    return result;
  }


  DxvkNameSet DxvkInstance::getExtensionSet(const DxvkNameList& extensions) {
    DxvkNameSet enabledSet(extensions.count(), extensions.names());
    enabledSet.mergeRevisions(DxvkNameSet::enumInstanceLayers(m_vkl));
    return enabledSet;
  }


  std::vector<Rc<DxvkAdapter>> DxvkInstance::queryAdapters() {
    uint32_t numAdapters = 0;
    if (m_vki->vkEnumeratePhysicalDevices(m_vki->instance(), &numAdapters, nullptr) != VK_SUCCESS)
      throw DxvkError("DxvkInstance::enumAdapters: Failed to enumerate adapters");
    
    std::vector<VkPhysicalDevice> adapters(numAdapters);
    if (m_vki->vkEnumeratePhysicalDevices(m_vki->instance(), &numAdapters, adapters.data()) != VK_SUCCESS)
      throw DxvkError("DxvkInstance::enumAdapters: Failed to enumerate adapters");

    std::vector<VkPhysicalDeviceProperties> deviceProperties(numAdapters);
    DxvkDeviceFilterFlags filterFlags = 0;

    for (uint32_t i = 0; i < numAdapters; i++) {
      m_vki->vkGetPhysicalDeviceProperties(adapters[i], &deviceProperties[i]);

      if (deviceProperties[i].deviceType != VK_PHYSICAL_DEVICE_TYPE_CPU)
        filterFlags.set(DxvkDeviceFilterFlag::SkipCpuDevices);
    }

    DxvkDeviceFilter filter(filterFlags);
    std::vector<Rc<DxvkAdapter>> result;

    uint32_t numDGPU = 0;
    uint32_t numIGPU = 0;

    for (uint32_t i = 0; i < numAdapters; i++) {
      if (filter.testAdapter(deviceProperties[i])) {
        result.push_back(new DxvkAdapter(m_vki, adapters[i]));
<<<<<<< HEAD
      if(!filter.testCreatedAdapter(result.back()->devicePropertiesExt()))
        result.pop_back();
=======

        if (deviceProperties[i].deviceType == VK_PHYSICAL_DEVICE_TYPE_DISCRETE_GPU)
          numDGPU += 1;
        else if (deviceProperties[i].deviceType == VK_PHYSICAL_DEVICE_TYPE_INTEGRATED_GPU)
          numIGPU += 1;
      }
>>>>>>> ce2f9f35
    }
    
    std::stable_sort(result.begin(), result.end(),
      [] (const Rc<DxvkAdapter>& a, const Rc<DxvkAdapter>& b) -> bool {
        static const std::array<VkPhysicalDeviceType, 3> deviceTypes = {{
          VK_PHYSICAL_DEVICE_TYPE_DISCRETE_GPU,
          VK_PHYSICAL_DEVICE_TYPE_INTEGRATED_GPU,
          VK_PHYSICAL_DEVICE_TYPE_VIRTUAL_GPU,
        }};

        uint32_t aRank = deviceTypes.size();
        uint32_t bRank = deviceTypes.size();

        for (uint32_t i = 0; i < std::min(aRank, bRank); i++) {
          if (a->deviceProperties().deviceType == deviceTypes[i]) aRank = i;
          if (b->deviceProperties().deviceType == deviceTypes[i]) bRank = i;
        }

        return aRank < bRank;
      });
    
    if (result.empty()) {
      Logger::warn("DXVK: No adapters found. Please check your "
                   "device filter settings and Vulkan setup. "
                   "A Vulkan 1.3 capable driver is required.");
    } else if (numDGPU == 1 && numIGPU == 1) {
      result[1]->linkToDGPU(result[0]);
    }
    
    return result;
  }
  
  
  void DxvkInstance::logNameList(const DxvkNameList& names) {
    for (uint32_t i = 0; i < names.count(); i++)
      Logger::info(str::format("  ", names.name(i)));
  }
  

  VkBool32 VKAPI_CALL DxvkInstance::debugCallback(
          VkDebugUtilsMessageSeverityFlagBitsEXT  messageSeverity,
          VkDebugUtilsMessageTypeFlagsEXT         messageTypes,
    const VkDebugUtilsMessengerCallbackDataEXT*   pCallbackData,
          void*                                   pUserData) {
    LogLevel logLevel;

    switch (messageSeverity) {
      default:
      case VK_DEBUG_UTILS_MESSAGE_SEVERITY_INFO_BIT_EXT:    logLevel = LogLevel::Info;  break;
      case VK_DEBUG_UTILS_MESSAGE_SEVERITY_VERBOSE_BIT_EXT: logLevel = LogLevel::Debug; break;
      case VK_DEBUG_UTILS_MESSAGE_SEVERITY_WARNING_BIT_EXT: logLevel = LogLevel::Warn;  break;
      case VK_DEBUG_UTILS_MESSAGE_SEVERITY_ERROR_BIT_EXT:   logLevel = LogLevel::Error; break;
    }

    static const std::array<uint32_t, 8> ignoredIds = {
      // Ignore image format features for depth-compare instructions.
      // These errors are expected in D3D9 and some D3D11 apps.
      0x23259a0d,
      0x4b9d1597,
      0x534c50ad,
      0x9750b479,
      // Ignore vkCmdBindPipeline errors related to dynamic rendering.
      // Validation layers are buggy here and will complain about any
      // command buffer with more than one render pass.
      0x11b37e31,
      0x151f5e5a,
      0x6c16bfb4,
      0xd6d77e1e,
    };

    for (auto id : ignoredIds) {
      if (uint32_t(pCallbackData->messageIdNumber) == id)
        return VK_FALSE;
    }

    std::stringstream str;

    if (pCallbackData->pMessageIdName)
      str << pCallbackData->pMessageIdName << ": " << std::endl;

    str << pCallbackData->pMessage;

    Logger::log(logLevel, str.str());
    return VK_FALSE;
  }

}<|MERGE_RESOLUTION|>--- conflicted
+++ resolved
@@ -257,19 +257,16 @@
     uint32_t numIGPU = 0;
 
     for (uint32_t i = 0; i < numAdapters; i++) {
-      if (filter.testAdapter(deviceProperties[i])) {
+      if (filter.testAdapter(deviceProperties[i]))
         result.push_back(new DxvkAdapter(m_vki, adapters[i]));
-<<<<<<< HEAD
-      if(!filter.testCreatedAdapter(result.back()->devicePropertiesExt()))
+      if (!filter.testCreatedAdapter(result.back()->devicePropertiesExt())) {
         result.pop_back();
-=======
-
+      } else {
         if (deviceProperties[i].deviceType == VK_PHYSICAL_DEVICE_TYPE_DISCRETE_GPU)
           numDGPU += 1;
         else if (deviceProperties[i].deviceType == VK_PHYSICAL_DEVICE_TYPE_INTEGRATED_GPU)
           numIGPU += 1;
       }
->>>>>>> ce2f9f35
     }
     
     std::stable_sort(result.begin(), result.end(),
