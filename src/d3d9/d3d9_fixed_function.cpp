#include "d3d9_fixed_function.h"

#include "d3d9_device.h"
#include "d3d9_util.h"
#include "d3d9_spec_constants.h"

#include "../dxvk/dxvk_hash.h"

#include "../spirv/spirv_module.h"

#include <cfloat>

namespace dxvk {

  D3D9FixedFunctionOptions::D3D9FixedFunctionOptions(const D3D9Options* options) {
    invariantPosition = options->invariantPosition;
    forceSampleRateShading = options->forceSampleRateShading;
    drefScaling = options->drefScaling;
  }

  uint32_t DoFixedFunctionFog(D3D9ShaderSpecConstantManager& spec, SpirvModule& spvModule, const D3D9FogContext& fogCtx) {
    uint32_t floatType  = spvModule.defFloatType(32);
    uint32_t vec3Type   = spvModule.defVectorType(floatType, 3);
    uint32_t vec4Type   = spvModule.defVectorType(floatType, 4);
    uint32_t floatPtr   = spvModule.defPointerType(floatType, spv::StorageClassPushConstant);
    uint32_t vec3Ptr    = spvModule.defPointerType(vec3Type,  spv::StorageClassPushConstant);

    uint32_t fogColorMember = spvModule.constu32(uint32_t(D3D9RenderStateItem::FogColor));
    uint32_t fogColor = spvModule.opLoad(vec3Type,
      spvModule.opAccessChain(vec3Ptr, fogCtx.RenderState, 1, &fogColorMember));

    uint32_t fogScaleMember = spvModule.constu32(uint32_t(D3D9RenderStateItem::FogScale));
    uint32_t fogScale = spvModule.opLoad(floatType,
      spvModule.opAccessChain(floatPtr, fogCtx.RenderState, 1, &fogScaleMember));

    uint32_t fogEndMember = spvModule.constu32(uint32_t(D3D9RenderStateItem::FogEnd));
    uint32_t fogEnd = spvModule.opLoad(floatType,
      spvModule.opAccessChain(floatPtr, fogCtx.RenderState, 1, &fogEndMember));

    uint32_t fogDensityMember = spvModule.constu32(uint32_t(D3D9RenderStateItem::FogDensity));
    uint32_t fogDensity = spvModule.opLoad(floatType,
      spvModule.opAccessChain(floatPtr, fogCtx.RenderState, 1, &fogDensityMember));

    uint32_t fogMode = spec.get(
      spvModule, fogCtx.SpecUBO,
      fogCtx.IsPixel ? SpecPixelFogMode : SpecVertexFogMode);

    uint32_t fogEnabled = spec.get(spvModule, fogCtx.SpecUBO, SpecFogEnabled);
    fogEnabled = spvModule.opINotEqual(spvModule.defBoolType(), fogEnabled, spvModule.constu32(0));

    uint32_t doFog   = spvModule.allocateId();
    uint32_t skipFog = spvModule.allocateId();

    uint32_t returnType     = fogCtx.IsPixel ? vec4Type : floatType;
    uint32_t returnTypePtr  = spvModule.defPointerType(returnType, spv::StorageClassPrivate);
    uint32_t returnValuePtr = spvModule.newVar(returnTypePtr, spv::StorageClassPrivate);
    spvModule.opStore(returnValuePtr, fogCtx.IsPixel ? fogCtx.oColor : spvModule.constf32(0.0f));

    // Actually do the fog now we have all the vars in-place.

    spvModule.opSelectionMerge(skipFog, spv::SelectionControlMaskNone);
    spvModule.opBranchConditional(fogEnabled, doFog, skipFog);

    spvModule.opLabel(doFog);

    uint32_t wIndex = 3;
    uint32_t zIndex = 2;

    uint32_t w = spvModule.opCompositeExtract(floatType, fogCtx.vPos, 1, &wIndex);
    uint32_t z = spvModule.opCompositeExtract(floatType, fogCtx.vPos, 1, &zIndex);

    uint32_t depth = 0;
    if (fogCtx.IsPixel)
      depth = spvModule.opFMul(floatType, z, spvModule.opFDiv(floatType, spvModule.constf32(1.0f), w));
    else {
      if (fogCtx.RangeFog) {
        std::array<uint32_t, 3> indices = { 0, 1, 2 };
        uint32_t pos3 = spvModule.opVectorShuffle(vec3Type, fogCtx.vPos, fogCtx.vPos, indices.size(), indices.data());
        depth = spvModule.opLength(floatType, pos3);
      }
      else
        depth = fogCtx.HasFogInput
          ? fogCtx.vFog
          : spvModule.opFAbs(floatType, z);
    }
    uint32_t fogFactor;
    if (!fogCtx.IsPixel && fogCtx.IsFixedFunction && fogCtx.IsPositionT) {
      fogFactor = fogCtx.HasSpecular
        ? spvModule.opCompositeExtract(floatType, fogCtx.Specular, 1, &wIndex)
        : spvModule.constf32(1.0f);
    } else {
      uint32_t applyFogFactor = spvModule.allocateId();

      std::array<SpirvPhiLabel, 4> fogVariables;

      std::array<SpirvSwitchCaseLabel, 4> fogCaseLabels = { {
        { uint32_t(D3DFOG_NONE),      spvModule.allocateId() },
        { uint32_t(D3DFOG_EXP),       spvModule.allocateId() },
        { uint32_t(D3DFOG_EXP2),      spvModule.allocateId() },
        { uint32_t(D3DFOG_LINEAR),    spvModule.allocateId() },
      } };

      spvModule.opSelectionMerge(applyFogFactor, spv::SelectionControlMaskNone);
      spvModule.opSwitch(fogMode,
        fogCaseLabels[D3DFOG_NONE].labelId,
        fogCaseLabels.size(),
        fogCaseLabels.data());

      for (uint32_t i = 0; i < fogCaseLabels.size(); i++) {
        spvModule.opLabel(fogCaseLabels[i].labelId);
        
        fogVariables[i].labelId = fogCaseLabels[i].labelId;
        fogVariables[i].varId   = [&] {
          auto mode = D3DFOGMODE(fogCaseLabels[i].literal);
          switch (mode) {
            default:
            // vFog
            case D3DFOG_NONE: {
              if (fogCtx.IsPixel)
                return fogCtx.vFog;

              if (fogCtx.IsFixedFunction && fogCtx.HasSpecular)
                return spvModule.opCompositeExtract(floatType, fogCtx.Specular, 1, &wIndex);

              return spvModule.constf32(1.0f);
            }

            // (end - d) / (end - start)
            case D3DFOG_LINEAR: {
              uint32_t fogFactor = spvModule.opFSub(floatType, fogEnd, depth);
              fogFactor = spvModule.opFMul(floatType, fogFactor, fogScale);
              fogFactor = spvModule.opNClamp(floatType, fogFactor, spvModule.constf32(0.0f), spvModule.constf32(1.0f));
              return fogFactor;
            }

            // 1 / (e^[d * density])^2
            case D3DFOG_EXP2:
            // 1 / (e^[d * density])
            case D3DFOG_EXP: {
              uint32_t fogFactor = spvModule.opFMul(floatType, depth, fogDensity);

              if (mode == D3DFOG_EXP2)
                fogFactor = spvModule.opFMul(floatType, fogFactor, fogFactor);

              // Provides the rcp.
              fogFactor = spvModule.opFNegate(floatType, fogFactor);
              fogFactor = spvModule.opExp(floatType, fogFactor);
              return fogFactor;
            }
          }
        }();
        
        spvModule.opBranch(applyFogFactor);
      }

      spvModule.opLabel(applyFogFactor);

      fogFactor = spvModule.opPhi(floatType,
        fogVariables.size(),
        fogVariables.data());
    }

    uint32_t fogRetValue = 0;

    // Return the new color if we are doing this in PS
    // or just the fog factor for oFog in VS
    if (fogCtx.IsPixel) {
      std::array<uint32_t, 4> indices = { 0, 1, 2, 6 };

      uint32_t color = fogCtx.oColor;

      uint32_t color3 = spvModule.opVectorShuffle(vec3Type, color, color, 3, indices.data());

      std::array<uint32_t, 3> fogFacIndices = { fogFactor, fogFactor, fogFactor };
      uint32_t fogFact3 = spvModule.opCompositeConstruct(vec3Type, fogFacIndices.size(), fogFacIndices.data());

      uint32_t lerpedFrog = spvModule.opFMix(vec3Type, fogColor, color3, fogFact3);

      fogRetValue = spvModule.opVectorShuffle(vec4Type, lerpedFrog, color, indices.size(), indices.data());
    }
    else
      fogRetValue = fogFactor;

    spvModule.opStore(returnValuePtr, fogRetValue);

    spvModule.opBranch(skipFog);

    spvModule.opLabel(skipFog);

    return spvModule.opLoad(returnType, returnValuePtr);
  }


  void DoFixedFunctionAlphaTest(SpirvModule& spvModule, const D3D9AlphaTestContext& ctx) {
    // Labels for the alpha test
    std::array<SpirvSwitchCaseLabel, 8> atestCaseLabels = {{
      { uint32_t(VK_COMPARE_OP_NEVER),            spvModule.allocateId() },
      { uint32_t(VK_COMPARE_OP_LESS),             spvModule.allocateId() },
      { uint32_t(VK_COMPARE_OP_EQUAL),            spvModule.allocateId() },
      { uint32_t(VK_COMPARE_OP_LESS_OR_EQUAL),    spvModule.allocateId() },
      { uint32_t(VK_COMPARE_OP_GREATER),          spvModule.allocateId() },
      { uint32_t(VK_COMPARE_OP_NOT_EQUAL),        spvModule.allocateId() },
      { uint32_t(VK_COMPARE_OP_GREATER_OR_EQUAL), spvModule.allocateId() },
      { uint32_t(VK_COMPARE_OP_ALWAYS),           spvModule.allocateId() },
    }};

    uint32_t atestBeginLabel   = spvModule.allocateId();
    uint32_t atestTestLabel    = spvModule.allocateId();
    uint32_t atestDiscardLabel = spvModule.allocateId();
    uint32_t atestKeepLabel    = spvModule.allocateId();
    uint32_t atestSkipLabel    = spvModule.allocateId();

    // if (alpha_func != ALWAYS) { ... }
    uint32_t boolType = spvModule.defBoolType();
    uint32_t isNotAlways = spvModule.opINotEqual(boolType, ctx.alphaFuncId, spvModule.constu32(VK_COMPARE_OP_ALWAYS));
    spvModule.opSelectionMerge(atestSkipLabel, spv::SelectionControlMaskNone);
    spvModule.opBranchConditional(isNotAlways, atestBeginLabel, atestSkipLabel);
    spvModule.opLabel(atestBeginLabel);

    // The lower 8 bits of the alpha ref contain the actual reference value
    // from the API, the upper bits store the accuracy bit count minus 8.
    // So if we want 12 bits of accuracy (i.e. 0-4095), that value will be 4.
    uint32_t uintType = spvModule.defIntType(32, 0);

    // Check if the given bit precision is supported
    uint32_t precisionIntLabel = spvModule.allocateId();
    uint32_t precisionFloatLabel = spvModule.allocateId();
    uint32_t precisionEndLabel = spvModule.allocateId();

    uint32_t useIntPrecision = spvModule.opULessThanEqual(boolType,
      ctx.alphaPrecisionId, spvModule.constu32(8));

    spvModule.opSelectionMerge(precisionEndLabel, spv::SelectionControlMaskNone);
    spvModule.opBranchConditional(useIntPrecision, precisionIntLabel, precisionFloatLabel);
    spvModule.opLabel(precisionIntLabel);

    // Adjust alpha ref to the given range
    uint32_t alphaRefIdInt = spvModule.opBitwiseOr(uintType,
      spvModule.opShiftLeftLogical(uintType, ctx.alphaRefId, ctx.alphaPrecisionId),
      spvModule.opShiftRightLogical(uintType, ctx.alphaRefId,
        spvModule.opISub(uintType, spvModule.constu32(8), ctx.alphaPrecisionId)));

    // Convert alpha ref to float since we'll do the comparison based on that
    uint32_t floatType = spvModule.defFloatType(32);
    alphaRefIdInt = spvModule.opConvertUtoF(floatType, alphaRefIdInt);

    // Adjust alpha to the given range and round
    uint32_t alphaFactorId = spvModule.opISub(uintType,
      spvModule.opShiftLeftLogical(uintType, spvModule.constu32(256), ctx.alphaPrecisionId),
      spvModule.constu32(1));
    alphaFactorId = spvModule.opConvertUtoF(floatType, alphaFactorId);

    uint32_t alphaIdInt = spvModule.opRoundEven(floatType,
      spvModule.opFMul(floatType, ctx.alphaId, alphaFactorId));

    spvModule.opBranch(precisionEndLabel);
    spvModule.opLabel(precisionFloatLabel);

    // If we're not using integer precision, normalize the alpha ref
    uint32_t alphaRefIdFloat = spvModule.opFDiv(floatType,
      spvModule.opConvertUtoF(floatType, ctx.alphaRefId),
      spvModule.constf32(255.0f));

    spvModule.opBranch(precisionEndLabel);
    spvModule.opLabel(precisionEndLabel);

    std::array<SpirvPhiLabel, 2> alphaRefLabels = {
      SpirvPhiLabel { alphaRefIdInt,    precisionIntLabel   },
      SpirvPhiLabel { alphaRefIdFloat,  precisionFloatLabel },
    };

    uint32_t alphaRefId = spvModule.opPhi(floatType,
      alphaRefLabels.size(),
      alphaRefLabels.data());

    std::array<SpirvPhiLabel, 2> alphaIdLabels = {
      SpirvPhiLabel { alphaIdInt,  precisionIntLabel   },
      SpirvPhiLabel { ctx.alphaId, precisionFloatLabel },
    };

    uint32_t alphaId = spvModule.opPhi(floatType,
      alphaIdLabels.size(),
      alphaIdLabels.data());

    // switch (alpha_func) { ... }
    spvModule.opSelectionMerge(atestTestLabel, spv::SelectionControlMaskNone);
    spvModule.opSwitch(ctx.alphaFuncId,
      atestCaseLabels[uint32_t(VK_COMPARE_OP_ALWAYS)].labelId,
      atestCaseLabels.size(),
      atestCaseLabels.data());

    std::array<SpirvPhiLabel, 8> atestVariables;

    for (uint32_t i = 0; i < atestCaseLabels.size(); i++) {
      spvModule.opLabel(atestCaseLabels[i].labelId);

      atestVariables[i].labelId = atestCaseLabels[i].labelId;
      atestVariables[i].varId   = [&] {
        switch (VkCompareOp(atestCaseLabels[i].literal)) {
          case VK_COMPARE_OP_NEVER:            return spvModule.constBool(false);
          case VK_COMPARE_OP_LESS:             return spvModule.opFOrdLessThan        (boolType, alphaId, alphaRefId);
          case VK_COMPARE_OP_EQUAL:            return spvModule.opFOrdEqual           (boolType, alphaId, alphaRefId);
          case VK_COMPARE_OP_LESS_OR_EQUAL:    return spvModule.opFOrdLessThanEqual   (boolType, alphaId, alphaRefId);
          case VK_COMPARE_OP_GREATER:          return spvModule.opFOrdGreaterThan     (boolType, alphaId, alphaRefId);
          case VK_COMPARE_OP_NOT_EQUAL:        return spvModule.opFUnordNotEqual      (boolType, alphaId, alphaRefId);
          case VK_COMPARE_OP_GREATER_OR_EQUAL: return spvModule.opFOrdGreaterThanEqual(boolType, alphaId, alphaRefId);
          default:
          case VK_COMPARE_OP_ALWAYS:           return spvModule.constBool(true);
        }
      }();

      spvModule.opBranch(atestTestLabel);
    }

    // end switch
    spvModule.opLabel(atestTestLabel);

    uint32_t atestResult = spvModule.opPhi(boolType,
      atestVariables.size(),
      atestVariables.data());
    uint32_t atestDiscard = spvModule.opLogicalNot(boolType, atestResult);

    // if (do_discard) { ... }
    spvModule.opSelectionMerge(atestKeepLabel, spv::SelectionControlMaskNone);
    spvModule.opBranchConditional(atestDiscard, atestDiscardLabel, atestKeepLabel);

    spvModule.opLabel(atestDiscardLabel);
    spvModule.opDemoteToHelperInvocation();
    spvModule.opBranch(atestKeepLabel);

    // end if (do_discard)
    spvModule.opLabel(atestKeepLabel);
    spvModule.opBranch(atestSkipLabel);

    // end if (alpha_test)
    spvModule.opLabel(atestSkipLabel);
  }


  uint32_t SetupRenderStateBlock(SpirvModule& spvModule) {
    uint32_t floatType = spvModule.defFloatType(32);
    uint32_t uintType  = spvModule.defIntType(32, 0);
    uint32_t vec3Type  = spvModule.defVectorType(floatType, 3);

    std::array<uint32_t, 11> rsMembers = {{
      vec3Type,
      floatType,
      floatType,
      floatType,

      uintType,

      floatType,
      floatType,
      floatType,
      floatType,
      floatType,
      floatType,
    }};

    uint32_t rsStruct = spvModule.defStructTypeUnique(rsMembers.size(), rsMembers.data());
    uint32_t rsBlock = spvModule.newVar(
      spvModule.defPointerType(rsStruct, spv::StorageClassPushConstant),
      spv::StorageClassPushConstant);
    
    spvModule.setDebugName         (rsBlock, "render_state");

    spvModule.setDebugName         (rsStruct, "render_state_t");
    spvModule.decorate             (rsStruct, spv::DecorationBlock);

    uint32_t memberIdx = 0;
    auto SetMemberName = [&](const char* name, uint32_t offset) {
      spvModule.setDebugMemberName   (rsStruct, memberIdx, name);
      spvModule.memberDecorateOffset (rsStruct, memberIdx, offset);
      memberIdx++;
    };

    SetMemberName("fog_color",      offsetof(D3D9RenderStateInfo, fogColor));
    SetMemberName("fog_scale",      offsetof(D3D9RenderStateInfo, fogScale));
    SetMemberName("fog_end",        offsetof(D3D9RenderStateInfo, fogEnd));
    SetMemberName("fog_density",    offsetof(D3D9RenderStateInfo, fogDensity));
    SetMemberName("alpha_ref",      offsetof(D3D9RenderStateInfo, alphaRef));
    SetMemberName("point_size",     offsetof(D3D9RenderStateInfo, pointSize));
    SetMemberName("point_size_min", offsetof(D3D9RenderStateInfo, pointSizeMin));
    SetMemberName("point_size_max", offsetof(D3D9RenderStateInfo, pointSizeMax));
    SetMemberName("point_scale_a",  offsetof(D3D9RenderStateInfo, pointScaleA));
    SetMemberName("point_scale_b",  offsetof(D3D9RenderStateInfo, pointScaleB));
    SetMemberName("point_scale_c",  offsetof(D3D9RenderStateInfo, pointScaleC));

    return rsBlock;
  }


  uint32_t SetupSpecUBO(SpirvModule& spvModule, std::vector<DxvkBindingInfo>& bindings) {
    uint32_t uintType = spvModule.defIntType(32, 0);

    std::array<uint32_t, SpecConstantCount> specMembers;
    for (auto& x : specMembers)
      x = uintType;

    uint32_t specStruct = spvModule.defStructTypeUnique(uint32_t(specMembers.size()), specMembers.data());

    spvModule.setDebugName         (specStruct, "spec_state_t");
    spvModule.decorate             (specStruct, spv::DecorationBlock);

    for (uint32_t i = 0; i < SpecConstantCount; i++) {
      std::string name = str::format("dword", i);
      spvModule.setDebugMemberName   (specStruct, i, name.c_str());
      spvModule.memberDecorateOffset (specStruct, i, sizeof(uint32_t) * i);
    }

    uint32_t specBlock = spvModule.newVar(
      spvModule.defPointerType(specStruct, spv::StorageClassUniform),
      spv::StorageClassUniform);

    spvModule.setDebugName         (specBlock, "spec_state");
    spvModule.decorateDescriptorSet(specBlock, 0);
    spvModule.decorateBinding      (specBlock, getSpecConstantBufferSlot());

    DxvkBindingInfo binding = { VK_DESCRIPTOR_TYPE_UNIFORM_BUFFER };
    binding.resourceBinding = getSpecConstantBufferSlot();
    binding.viewType        = VK_IMAGE_VIEW_TYPE_MAX_ENUM;
    binding.access          = VK_ACCESS_UNIFORM_READ_BIT;
    binding.uboSet          = VK_TRUE;
    bindings.push_back(binding);

    return specBlock;
  }


  D3D9PointSizeInfoVS GetPointSizeInfoVS(D3D9ShaderSpecConstantManager& spec, SpirvModule& spvModule, uint32_t vPos, uint32_t vtx, uint32_t perVertPointSize, uint32_t rsBlock, uint32_t specUbo, bool isFixedFunction) {
    uint32_t floatType  = spvModule.defFloatType(32);
    uint32_t floatPtr   = spvModule.defPointerType(floatType, spv::StorageClassPushConstant);
    uint32_t vec3Type   = spvModule.defVectorType(floatType, 3);
    uint32_t vec4Type   = spvModule.defVectorType(floatType, 4);
    uint32_t uint32Type = spvModule.defIntType(32, 0);
    uint32_t boolType   = spvModule.defBoolType();

    auto LoadFloat = [&](D3D9RenderStateItem item) {
      uint32_t index = spvModule.constu32(uint32_t(item));
      return spvModule.opLoad(floatType, spvModule.opAccessChain(floatPtr, rsBlock, 1, &index));
    };

    uint32_t value = perVertPointSize != 0 ? perVertPointSize : LoadFloat(D3D9RenderStateItem::PointSize);

    if (isFixedFunction) {
      uint32_t pointMode = spec.get(spvModule, specUbo, SpecPointMode);

      uint32_t scaleBit  = spvModule.opBitFieldUExtract(uint32Type, pointMode, spvModule.consti32(0), spvModule.consti32(1));
      uint32_t isScale   = spvModule.opIEqual(boolType, scaleBit, spvModule.constu32(1));

      uint32_t scaleC = LoadFloat(D3D9RenderStateItem::PointScaleC);
      uint32_t scaleB = LoadFloat(D3D9RenderStateItem::PointScaleB);
      uint32_t scaleA = LoadFloat(D3D9RenderStateItem::PointScaleA);

      std::array<uint32_t, 4> indices = { 0, 1, 2, 3 };

      uint32_t vtx3;
      if (vPos != 0) {
        vPos = spvModule.opLoad(vec4Type, vPos);

        uint32_t rhw  = spvModule.opCompositeExtract(floatType, vPos, 1, &indices[3]);
                 rhw  = spvModule.opFDiv(floatType, spvModule.constf32(1.0f), rhw);
        uint32_t pos3 = spvModule.opVectorShuffle(vec3Type, vPos, vPos, 3, indices.data());
                 vtx3 = spvModule.opVectorTimesScalar(vec3Type, pos3, rhw);
      } else {
                 vtx3 = spvModule.opVectorShuffle(vec3Type, vtx, vtx, 3, indices.data());
      }

      uint32_t DeSqr      = spvModule.opDot (floatType, vtx3, vtx3);
      uint32_t De         = spvModule.opSqrt(floatType, DeSqr);
      uint32_t scaleValue = spvModule.opFMul(floatType, scaleC, DeSqr);
               scaleValue = spvModule.opFFma(floatType, scaleB, De, scaleValue);
               scaleValue = spvModule.opFAdd(floatType, scaleA, scaleValue);
               scaleValue = spvModule.opSqrt(floatType, scaleValue);
               scaleValue = spvModule.opFDiv(floatType, value, scaleValue);

      value = spvModule.opSelect(floatType, isScale, scaleValue, value);
    }

    uint32_t min   = LoadFloat(D3D9RenderStateItem::PointSizeMin);
    uint32_t max   = LoadFloat(D3D9RenderStateItem::PointSizeMax);

    D3D9PointSizeInfoVS info;
    info.defaultValue = value;
    info.min          = min;
    info.max          = max;

    return info;
  }


  D3D9PointSizeInfoPS GetPointSizeInfoPS(D3D9ShaderSpecConstantManager& spec, SpirvModule& spvModule, uint32_t rsBlock, uint32_t specUbo) {
    uint32_t uint32Type = spvModule.defIntType(32, 0);
    uint32_t boolType   = spvModule.defBoolType();
    uint32_t boolVec4   = spvModule.defVectorType(boolType, 4);

    uint32_t pointMode = spec.get(spvModule, specUbo, SpecPointMode);

    uint32_t spriteBit  = spvModule.opBitFieldUExtract(uint32Type, pointMode, spvModule.consti32(1), spvModule.consti32(1));
    uint32_t isSprite   = spvModule.opIEqual(boolType, spriteBit, spvModule.constu32(1));

    std::array<uint32_t, 4> isSpriteIndices;
    for (uint32_t i = 0; i < isSpriteIndices.size(); i++)
      isSpriteIndices[i] = isSprite;

    isSprite = spvModule.opCompositeConstruct(boolVec4, isSpriteIndices.size(), isSpriteIndices.data());

    D3D9PointSizeInfoPS info;
    info.isSprite = isSprite;

    return info;
  }


  uint32_t GetPointCoord(SpirvModule& spvModule) {
    uint32_t floatType  = spvModule.defFloatType(32);
    uint32_t vec2Type   = spvModule.defVectorType(floatType, 2);
    uint32_t vec4Type   = spvModule.defVectorType(floatType, 4);
    uint32_t vec2Ptr    = spvModule.defPointerType(vec2Type, spv::StorageClassInput);

    uint32_t pointCoordPtr = spvModule.newVar(vec2Ptr, spv::StorageClassInput);

    spvModule.decorateBuiltIn(pointCoordPtr, spv::BuiltInPointCoord);

    uint32_t pointCoord    = spvModule.opLoad(vec2Type, pointCoordPtr);

    std::array<uint32_t, 4> indices = { 0, 1, 2, 3 };

    std::array<uint32_t, 4> pointCoordIndices = {
      spvModule.opCompositeExtract(floatType, pointCoord, 1, &indices[0]),
      spvModule.opCompositeExtract(floatType, pointCoord, 1, &indices[1]),
      spvModule.constf32(0.0f),
      spvModule.constf32(0.0f)
    };

    return spvModule.opCompositeConstruct(vec4Type, pointCoordIndices.size(), pointCoordIndices.data());
  }


  uint32_t GetSharedConstants(SpirvModule& spvModule) {
    uint32_t float_t = spvModule.defFloatType(32);
    uint32_t vec2_t  = spvModule.defVectorType(float_t, 2);
    uint32_t vec4_t  = spvModule.defVectorType(float_t, 4);

    std::array<uint32_t, D3D9SharedPSStages_Count> stageMembers = {
      vec4_t,

      vec2_t,
      vec2_t,

      float_t,
      float_t,
    };

    std::array<decltype(stageMembers), caps::TextureStageCount> members;

    for (auto& member : members)
      member = stageMembers;

    const uint32_t structType =
      spvModule.defStructType(members.size() * stageMembers.size(), members[0].data());

    spvModule.decorateBlock(structType);

    uint32_t offset = 0;
    for (uint32_t stage = 0; stage < caps::TextureStageCount; stage++) {
      spvModule.memberDecorateOffset(structType, stage * D3D9SharedPSStages_Count + D3D9SharedPSStages_Constant, offset);
      offset += sizeof(float) * 4;

      spvModule.memberDecorateOffset(structType, stage * D3D9SharedPSStages_Count + D3D9SharedPSStages_BumpEnvMat0, offset);
      offset += sizeof(float) * 2;

      spvModule.memberDecorateOffset(structType, stage * D3D9SharedPSStages_Count + D3D9SharedPSStages_BumpEnvMat1, offset);
      offset += sizeof(float) * 2;

      spvModule.memberDecorateOffset(structType, stage * D3D9SharedPSStages_Count + D3D9SharedPSStages_BumpEnvLScale, offset);
      offset += sizeof(float);

      spvModule.memberDecorateOffset(structType, stage * D3D9SharedPSStages_Count + D3D9SharedPSStages_BumpEnvLOffset, offset);
      offset += sizeof(float);

      // Padding...
      offset += sizeof(float) * 2;
    }

    uint32_t sharedState = spvModule.newVar(
      spvModule.defPointerType(structType, spv::StorageClassUniform),
      spv::StorageClassUniform);

    spvModule.setDebugName(sharedState, "D3D9SharedPS");

    return sharedState;
  }


  enum class D3D9FFVSMembers {
    WorldViewMatrix,
    NormalMatrix,
    InverseViewMatrix,
    ProjMatrix,
      
    Texcoord0,
    Texcoord1,
    Texcoord2,
    Texcoord3,
    Texcoord4,
    Texcoord5,
    Texcoord6,
    Texcoord7,

    InverseOffset,
    InverseExtent,

    GlobalAmbient,

    Light0,
    Light1,
    Light2,
    Light3,
    Light4,
    Light5,
    Light6,
    Light7,

    MaterialDiffuse,
    MaterialAmbient,
    MaterialSpecular,
    MaterialEmissive,
    MaterialPower,

    TweenFactor,

    MemberCount
  };

  struct D3D9FFVertexData {
    uint32_t constantBuffer;
    uint32_t vertexBlendData;
    uint32_t lightType;

    struct {
      uint32_t worldview;
      uint32_t normal;
      uint32_t inverseView;
      uint32_t proj;

      uint32_t texcoord[8];

      uint32_t invOffset;
      uint32_t invExtent;

      uint32_t globalAmbient;

      uint32_t materialDiffuse;
      uint32_t materialSpecular;
      uint32_t materialAmbient;
      uint32_t materialEmissive;
      uint32_t materialPower;
      uint32_t tweenFactor;
    } constants;

    struct {
      uint32_t POSITION;
      uint32_t POSITION1;
      uint32_t POINTSIZE;
      uint32_t NORMAL;
      uint32_t NORMAL1;
      uint32_t TEXCOORD[8];
      uint32_t COLOR[2];
      uint32_t FOG;

      uint32_t BLENDWEIGHT;
      uint32_t BLENDINDICES;
    } in;

    struct {
      uint32_t POSITION;
      uint32_t POINTSIZE;
      uint32_t NORMAL;
      uint32_t TEXCOORD[8];
      uint32_t COLOR[2];
      uint32_t FOG;
    } out;
  };

  enum D3D9FFPSMembers {
    TextureFactor = 0,

    MemberCount
  };

  struct D3D9FFPixelData {
    uint32_t constantBuffer;
    uint32_t sharedState;

    struct {
      uint32_t textureFactor;
    } constants;

    struct {
      uint32_t TEXCOORD[8];
      uint32_t COLOR[2];
      uint32_t FOG;
      uint32_t POS;
    } in;

    struct {
      uint32_t texcoordCnt;
      uint32_t typeId;
      uint32_t varId;
    } samplers[8];

    struct {
      uint32_t COLOR;
    } out;
  };

  class D3D9FFShaderCompiler {

  public:

    D3D9FFShaderCompiler(
            Rc<DxvkDevice>           Device,
      const D3D9FFShaderKeyVS&       Key,
      const std::string&             Name,
            D3D9FixedFunctionOptions Options);

    D3D9FFShaderCompiler(
            Rc<DxvkDevice>           Device,
      const D3D9FFShaderKeyFS&       Key,
      const std::string&             Name,
            D3D9FixedFunctionOptions Options);

    Rc<DxvkShader> compile();

    DxsoIsgn isgn() { return m_isgn; }

  private:

    // Returns value for inputs
    // Returns ptr for outputs
    uint32_t declareIO(bool input, DxsoSemantic semantic, spv::BuiltIn builtin = spv::BuiltInMax);

    void compileVS();

    void setupRenderStateInfo();

    void emitLightTypeDecl();

    void emitBaseBufferDecl();

    void emitVertexBlendDecl();

    void setupVS();

    void compilePS();

    void setupPS();

    void emitPsSharedConstants();

    void emitVsClipping(uint32_t vtx);

    void alphaTestPS();

    uint32_t emitMatrixTimesVector(uint32_t rowCount, uint32_t colCount, uint32_t matrix, uint32_t vector);
    uint32_t emitVectorTimesMatrix(uint32_t rowCount, uint32_t colCount, uint32_t vector, uint32_t matrix);

    bool isVS() { return m_programType == DxsoProgramType::VertexShader; }
    bool isPS() { return !isVS(); }

    std::string           m_filename;

    SpirvModule           m_module;
    std::vector
      <DxvkBindingInfo>   m_bindings;

    uint32_t              m_inputMask       = 0u;
    uint32_t              m_outputMask      = 0u;
    uint32_t              m_flatShadingMask = 0u;

    DxsoProgramType       m_programType;
    D3D9FFShaderKeyVS     m_vsKey;
    D3D9FFShaderKeyFS     m_fsKey;

    D3D9FFVertexData      m_vs = { };
    D3D9FFPixelData       m_ps = { };

    DxsoIsgn              m_isgn;
    DxsoIsgn              m_osgn;

    uint32_t              m_floatType       = 0u;
    uint32_t              m_uint32Type      = 0u;
    uint32_t              m_vec4Type        = 0u;
    uint32_t              m_vec3Type        = 0u;
    uint32_t              m_vec2Type        = 0u;
    uint32_t              m_mat3Type        = 0u;
    uint32_t              m_mat4Type        = 0u;

    uint32_t              m_entryPointId    = 0u;

    uint32_t              m_rsBlock         = 0u;
    uint32_t              m_specUbo         = 0u;
    uint32_t              m_mainFuncLabel   = 0u;

    D3D9FixedFunctionOptions m_options;

    D3D9ShaderSpecConstantManager m_spec;
  };

  D3D9FFShaderCompiler::D3D9FFShaderCompiler(
          Rc<DxvkDevice>           Device,
    const D3D9FFShaderKeyVS&       Key,
    const std::string&             Name,
          D3D9FixedFunctionOptions Options)
<<<<<<< HEAD
  : m_module(spvVersion(1, 6)), m_options(Options) {
    m_programType = DxsoProgramTypes::VertexShader;
    m_vsKey    = Key;
    m_filename = Name;
  }
=======
  : m_filename    ( Name )
  , m_module      ( spvVersion(1, 3) )
  , m_programType ( DxsoProgramTypes::VertexShader )
  , m_vsKey       ( Key )
  , m_options     ( Options ) { }
>>>>>>> 86cf0a3e


  D3D9FFShaderCompiler::D3D9FFShaderCompiler(
          Rc<DxvkDevice>           Device,
    const D3D9FFShaderKeyFS&       Key,
    const std::string&             Name,
          D3D9FixedFunctionOptions Options)
<<<<<<< HEAD
  : m_module(spvVersion(1, 6)), m_options(Options) {
    m_programType = DxsoProgramTypes::PixelShader;
    m_fsKey    = Key;
    m_filename = Name;
  }
=======
  : m_filename    ( Name )
  , m_module      ( spvVersion(1, 3) )
  , m_programType ( DxsoProgramTypes::PixelShader )
  , m_fsKey       ( Key )
  , m_options     ( Options ) { }
>>>>>>> 86cf0a3e


  Rc<DxvkShader> D3D9FFShaderCompiler::compile() {
    m_floatType  = m_module.defFloatType(32);
    m_uint32Type = m_module.defIntType(32, 0);
    m_vec4Type   = m_module.defVectorType(m_floatType, 4);
    m_vec3Type   = m_module.defVectorType(m_floatType, 3);
    m_vec2Type   = m_module.defVectorType(m_floatType, 2);
    m_mat3Type   = m_module.defMatrixType(m_vec3Type, 3);
    m_mat4Type   = m_module.defMatrixType(m_vec4Type, 4);

    m_entryPointId = m_module.allocateId();

    // Set the shader name so that we recognize it in renderdoc
    m_module.setDebugSource(
      spv::SourceLanguageUnknown, 0,
      m_module.addDebugString(m_filename.c_str()),
      nullptr);

    // Set the memory model. This is the same for all shaders.
    m_module.setMemoryModel(
      spv::AddressingModelLogical,
      spv::MemoryModelGLSL450);

    m_module.enableCapability(spv::CapabilityShader);
    m_module.enableCapability(spv::CapabilityImageQuery);

    m_module.functionBegin(
      m_module.defVoidType(), m_entryPointId, m_module.defFunctionType(
        m_module.defVoidType(), 0, nullptr),
      spv::FunctionControlMaskNone);
    m_module.setDebugName(m_entryPointId, "main");

    m_mainFuncLabel = m_module.allocateId();
    m_module.opLabel(m_mainFuncLabel);

    if (isVS())
      compileVS();
    else
      compilePS();

    m_module.opReturn();
    m_module.functionEnd();

    // Declare the entry point, we now have all the
    // information we need, including the interfaces
    m_module.addEntryPoint(m_entryPointId,
      isVS() ? spv::ExecutionModelVertex : spv::ExecutionModelFragment, "main");

    // Create the shader module object
    DxvkShaderCreateInfo info;
    info.stage = isVS() ? VK_SHADER_STAGE_VERTEX_BIT : VK_SHADER_STAGE_FRAGMENT_BIT;
    info.bindingCount = m_bindings.size();
    info.bindings = m_bindings.data();
    info.inputMask = m_inputMask;
    info.outputMask = m_outputMask;
    info.flatShadingInputs = m_flatShadingMask;
    info.pushConstStages = VK_SHADER_STAGE_VERTEX_BIT | VK_SHADER_STAGE_FRAGMENT_BIT;
    info.pushConstSize = sizeof(D3D9RenderStateInfo);

    return new DxvkShader(info, m_module.compile());
  }


  uint32_t D3D9FFShaderCompiler::declareIO(bool input, DxsoSemantic semantic, spv::BuiltIn builtin) {
    // Declare in ISGN and do linkage
    auto& sgn = input
      ? m_isgn : m_osgn;

    uint32_t& slots = input
      ? m_inputMask
      : m_outputMask;

    uint32_t i = sgn.elemCount++;

    uint32_t slot = i;

    if (builtin == spv::BuiltInMax) {
      if (input != isVS()) {
        slot = RegisterLinkerSlot(semantic); // Requires linkage...
      }

      slots |= 1u << slot;
    }

    auto& elem = sgn.elems[i];
    elem.slot = slot;
    elem.semantic = semantic;

    // Declare variable
    spv::StorageClass storageClass = input ?
      spv::StorageClassInput : spv::StorageClassOutput;

    const bool scalar = semantic.usage == DxsoUsage::Fog || semantic.usage == DxsoUsage::PointSize;
    uint32_t type = scalar ? m_floatType : m_vec4Type;

    uint32_t ptrType = m_module.defPointerType(type, storageClass);

    uint32_t ptr = m_module.newVar(ptrType, storageClass);

    if (builtin == spv::BuiltInMax) {
      m_module.decorateLocation(ptr, slot);

      if (isPS() && input && m_options.forceSampleRateShading) {
        m_module.enableCapability(spv::CapabilitySampleRateShading);
        m_module.decorate(ptr, spv::DecorationSample);
      }
    } else {
      m_module.decorateBuiltIn(ptr, builtin);
    }

    bool diffuseOrSpec = semantic == DxsoSemantic{ DxsoUsage::Color, 0 }
                      || semantic == DxsoSemantic{ DxsoUsage::Color, 1 };

    if (diffuseOrSpec && input)
      m_flatShadingMask |= 1u << slot;

    std::string name = str::format(input ? "in_" : "out_", semantic.usage, semantic.usageIndex);
    m_module.setDebugName(ptr, name.c_str());

    if (input)
      return m_module.opLoad(type, ptr);

    return ptr;
  }


  void D3D9FFShaderCompiler::compileVS() {
    setupVS();

    std::array<uint32_t, 4> indices = { 0, 1, 2, 3 };

    uint32_t gl_Position = m_vs.in.POSITION;
    uint32_t vtx         = m_vs.in.POSITION;
    uint32_t normal      = m_module.opVectorShuffle(m_vec3Type, m_vs.in.NORMAL, m_vs.in.NORMAL, 3, indices.data());

    if (m_vsKey.Data.Contents.VertexBlendMode == D3D9FF_VertexBlendMode_Tween) {
      uint32_t vtx1    = m_vs.in.POSITION1;
      uint32_t normal1 = m_module.opVectorShuffle(m_vec3Type, m_vs.in.NORMAL1, m_vs.in.NORMAL1, 3, indices.data());

      vtx    = m_module.opFMix(m_vec3Type, vtx,    vtx1,    m_vs.constants.tweenFactor);
      normal = m_module.opFMix(m_vec3Type, normal, normal1, m_vs.constants.tweenFactor);
    }

    const uint32_t wIndex = 3;

    if (!m_vsKey.Data.Contents.HasPositionT) {
      if (m_vsKey.Data.Contents.VertexBlendMode == D3D9FF_VertexBlendMode_Normal) {
        uint32_t blendWeightRemaining = m_module.constf32(1);
        uint32_t vtxSum               = 0;
        uint32_t nrmSum               = 0;

        for (uint32_t i = 0; i <= m_vsKey.Data.Contents.VertexBlendCount; i++) {
          std::array<uint32_t, 2> arrayIndices;

          if (m_vsKey.Data.Contents.VertexBlendIndexed) {
            uint32_t index = m_module.opCompositeExtract(m_floatType, m_vs.in.BLENDINDICES, 1, &i);
                     index = m_module.opConvertFtoU(m_uint32Type, m_module.opRound(m_floatType, index));

            arrayIndices = { m_module.constu32(0), index };
          }
          else
            arrayIndices = { m_module.constu32(0), m_module.constu32(i) };

          uint32_t worldview = m_module.opLoad(m_mat4Type,
            m_module.opAccessChain(
              m_module.defPointerType(m_mat4Type, spv::StorageClassUniform), m_vs.vertexBlendData, arrayIndices.size(), arrayIndices.data()));

          uint32_t nrmMtx = worldview;

          std::array<uint32_t, 3> mtxIndices;
          for (uint32_t i = 0; i < 3; i++) {
            mtxIndices[i] = m_module.opCompositeExtract(m_vec4Type, nrmMtx, 1, &i);
            mtxIndices[i] = m_module.opVectorShuffle(m_vec3Type, mtxIndices[i], mtxIndices[i], 3, indices.data());
          }
          nrmMtx = m_module.opCompositeConstruct(m_mat3Type, mtxIndices.size(), mtxIndices.data());

          uint32_t vtxResult = emitVectorTimesMatrix(4, 4, vtx, worldview);
          uint32_t nrmResult = m_module.opVectorTimesMatrix(m_vec3Type, normal, nrmMtx);

          uint32_t weight;
          if (i != m_vsKey.Data.Contents.VertexBlendCount) {
            weight = m_module.opCompositeExtract(m_floatType, m_vs.in.BLENDWEIGHT, 1, &i);
            blendWeightRemaining = m_module.opFSub(m_floatType, blendWeightRemaining, weight);
          }
          else
            weight = blendWeightRemaining;

          std::array<uint32_t, 4> weightIds = { weight, weight, weight, weight };
          uint32_t weightVec4 = m_module.opCompositeConstruct(m_vec4Type, 4, weightIds.data());
          uint32_t weightVec3 = m_module.opCompositeConstruct(m_vec3Type, 3, weightIds.data());

          vtxSum = vtxSum
            ? m_module.opFFma(m_vec4Type, vtxResult, weightVec4, vtxSum)
            : m_module.opFMul(m_vec4Type, vtxResult, weightVec4);

          nrmSum = nrmSum
            ? m_module.opFFma(m_vec3Type, nrmResult, weightVec3, nrmSum)
            : m_module.opFMul(m_vec3Type, nrmResult, weightVec3);

          m_module.decorate(vtxSum, spv::DecorationNoContraction);
        }

        vtx    = vtxSum;
        normal = nrmSum;
      }
      else {
        vtx = emitVectorTimesMatrix(4, 4, vtx, m_vs.constants.worldview);

        uint32_t nrmMtx = m_vs.constants.normal;

        std::array<uint32_t, 3> mtxIndices;
        for (uint32_t i = 0; i < 3; i++) {
          mtxIndices[i] = m_module.opCompositeExtract(m_vec4Type, nrmMtx, 1, &i);
          mtxIndices[i] = m_module.opVectorShuffle(m_vec3Type, mtxIndices[i], mtxIndices[i], 3, indices.data());
        }
        nrmMtx = m_module.opCompositeConstruct(m_mat3Type, mtxIndices.size(), mtxIndices.data());

        normal = m_module.opMatrixTimesVector(m_vec3Type, nrmMtx, normal);
      }

      // Some games rely no normals not being normal.
      if (m_vsKey.Data.Contents.NormalizeNormals) {
        uint32_t bool_t = m_module.defBoolType();
        uint32_t bool3_t = m_module.defVectorType(bool_t, 3);

        uint32_t isZeroNormal = m_module.opAll(bool_t, m_module.opFOrdEqual(bool3_t, normal, m_module.constvec3f32(0.0f, 0.0f, 0.0f)));

        std::array<uint32_t, 3> members = { isZeroNormal, isZeroNormal, isZeroNormal };
        uint32_t isZeroNormal3 = m_module.opCompositeConstruct(bool3_t, members.size(), members.data());

        normal = m_module.opNormalize(m_vec3Type, normal);
        normal = m_module.opSelect(m_vec3Type, isZeroNormal3, m_module.constvec3f32(0.0f, 0.0f, 0.0f), normal);
      }
      
      gl_Position = emitVectorTimesMatrix(4, 4, vtx, m_vs.constants.proj);
    } else {
      gl_Position = m_module.opFMul(m_vec4Type, gl_Position, m_vs.constants.invExtent);
      gl_Position = m_module.opFAdd(m_vec4Type, gl_Position, m_vs.constants.invOffset);

      // We still need to account for perspective correction here...

      // gl_Position.w    = 1.0f / gl_Position.w
      // gl_Position.xyz *= gl_Position.w;

      uint32_t bool_t  = m_module.defBoolType();

      uint32_t w   = m_module.opCompositeExtract (m_floatType, gl_Position, 1, &wIndex);      // w = gl_Position.w
      uint32_t is0 = m_module.opFOrdEqual        (bool_t,      w, m_module.constf32(0));      // is0 = w == 0
      uint32_t rhw = m_module.opFDiv             (m_floatType, m_module.constf32(1.0f), w);   // rhw = 1.0f / w
               rhw = m_module.opSelect           (m_floatType, is0, m_module.constf32(1.0), rhw); // rhw = w == 0 ? 1.0 : rhw
      gl_Position  = m_module.opVectorTimesScalar(m_vec4Type,  gl_Position, rhw);             // gl_Position.xyz *= rhw
      gl_Position  = m_module.opCompositeInsert  (m_vec4Type,  rhw, gl_Position, 1, &wIndex); // gl_Position.w = rhw
    }

    m_module.opStore(m_vs.out.POSITION, gl_Position);

    std::array<uint32_t, 4> outNrmIndices;
    for (uint32_t i = 0; i < 3; i++)
      outNrmIndices[i] = m_module.opCompositeExtract(m_floatType, normal, 1, &i);
    outNrmIndices[3] = m_module.constf32(1.0f);

    uint32_t outNrm = m_module.opCompositeConstruct(m_vec4Type, outNrmIndices.size(), outNrmIndices.data());

    m_module.opStore(m_vs.out.NORMAL, outNrm);

    for (uint32_t i = 0; i < caps::TextureStageCount; i++) {
      uint32_t inputIndex = (m_vsKey.Data.Contents.TexcoordIndices     >> (i * 3)) & 0b111;
      uint32_t inputFlags = (m_vsKey.Data.Contents.TexcoordFlags       >> (i * 3)) & 0b111;
      uint32_t texcoordCount = (m_vsKey.Data.Contents.TexcoordDeclMask >> (inputIndex * 3)) & 0b111;

      uint32_t transformed;

      const uint32_t wIndex = 3;

      uint32_t flags = (m_vsKey.Data.Contents.TransformFlags >> (i * 3)) & 0b111;

      // Passing 0xffffffff results in it getting clamped to the dimensions of the texture coords and getting treated as PROJECTED
      // but D3D9 does not apply the transformation matrix.
      bool applyTransform = flags > D3DTTFF_COUNT1 && flags <= D3DTTFF_COUNT4;

      uint32_t count = std::min(flags, 4u);

      // A projection component index of 4 means we won't do projection
      uint32_t projIndex = count != 0 ? count - 1 : 4;

      switch (inputFlags) {
        default:
        case (DXVK_TSS_TCI_PASSTHRU >> TCIOffset):
          transformed = m_vs.in.TEXCOORD[inputIndex & 0xFF];

          if (texcoordCount < 4) {
            // Vulkan sets the w component to 1.0 if that's not provided by the vertex buffer, D3D9 expects 0 here
            transformed = m_module.opCompositeInsert(m_vec4Type, m_module.constf32(0), transformed, 1, &wIndex);
          }

          if (applyTransform && !m_vsKey.Data.Contents.HasPositionT) {
            /*This doesn't happen every time and I cannot figure out the difference between when it does and doesn't.
            Keep it disabled for now, it's more likely that games rely on the zero texcoord than the weird 1 here.
            if (texcoordCount <= 1) {
              // y gets padded to 1 for some reason
              uint32_t idx = 1;
              transformed = m_module.opCompositeInsert(m_vec4Type, m_module.constf32(1), transformed, 1, &idx);
            }*/

            if (texcoordCount >= 1 && texcoordCount < 4) {
              // The first component after the last one thats backed by a vertex buffer gets padded to 1 for some reason.
              uint32_t idx = texcoordCount;
              transformed = m_module.opCompositeInsert(m_vec4Type, m_module.constf32(1), transformed, 1, &idx);
            }
          } else if (texcoordCount != 0 && !applyTransform) {
            // COUNT0, COUNT1, COUNT > 4 => take count from vertex decl if that's not zero
            count = texcoordCount;
          }

          projIndex = count != 0 ? count - 1 : 4;
          break;

        case (DXVK_TSS_TCI_CAMERASPACENORMAL >> TCIOffset):
          transformed = outNrm;
          if (!applyTransform) {
            count = 3;
            projIndex = 4;
          }
          break;

        case (DXVK_TSS_TCI_CAMERASPACEPOSITION >> TCIOffset):
          transformed = vtx;
          if (!applyTransform) {
            count = 3;
            projIndex = 4;
          }
          break;

        case (DXVK_TSS_TCI_CAMERASPACEREFLECTIONVECTOR >> TCIOffset): {
          uint32_t vtx3 = m_module.opVectorShuffle(m_vec3Type, vtx, vtx, 3, indices.data());
          vtx3 = m_module.opNormalize(m_vec3Type, vtx3);

          uint32_t reflection = m_module.opReflect(m_vec3Type, vtx3, normal);

          std::array<uint32_t, 4> transformIndices;
          for (uint32_t i = 0; i < 3; i++)
            transformIndices[i] = m_module.opCompositeExtract(m_floatType, reflection, 1, &i);
          transformIndices[3] = m_module.constf32(1.0f);

          transformed = m_module.opCompositeConstruct(m_vec4Type, transformIndices.size(), transformIndices.data());
          if (!applyTransform) {
            count = 3;
            projIndex = 4;
          }
          break;
        }

        case (DXVK_TSS_TCI_SPHEREMAP >> TCIOffset): {
          uint32_t vtx3 = m_module.opVectorShuffle(m_vec3Type, vtx, vtx, 3, indices.data());
          vtx3 = m_module.opNormalize(m_vec3Type, vtx3);

          uint32_t reflection = m_module.opReflect(m_vec3Type, vtx3, normal);
          uint32_t m = m_module.opFAdd(m_vec3Type, reflection, m_module.constvec3f32(0, 0, 1));
          m = m_module.opLength(m_floatType, m);
          m = m_module.opFMul(m_floatType, m, m_module.constf32(2.0f));

          std::array<uint32_t, 4> transformIndices;
          for (uint32_t i = 0; i < 2; i++) {
            transformIndices[i] = m_module.opCompositeExtract(m_floatType, reflection, 1, &i);
            transformIndices[i] = m_module.opFDiv(m_floatType, transformIndices[i], m);
            transformIndices[i] = m_module.opFAdd(m_floatType, transformIndices[i], m_module.constf32(0.5f));
          }

          transformIndices[2] = m_module.constf32(0.0f);
          transformIndices[3] = m_module.constf32(1.0f);

          transformed = m_module.opCompositeConstruct(m_vec4Type, transformIndices.size(), transformIndices.data());
          break;
        }
      }

      if (applyTransform && !m_vsKey.Data.Contents.HasPositionT) {
        transformed = m_module.opVectorTimesMatrix(m_vec4Type, transformed, m_vs.constants.texcoord[i]);
      }

      if (m_vsKey.Data.Contents.Projected && projIndex < 4) {
        // The projection idx is always based on the flags, even when the input mode is not DXVK_TSS_TCI_PASSTHRU.
        uint32_t projValue = m_module.opCompositeExtract(m_floatType, transformed, 1, &projIndex);

        // The w component is only used for projection or unused, so always insert the component that's supposed to be divided by there.
        // The fragment shader will then decide whether to project or not.
        transformed = m_module.opCompositeInsert(m_vec4Type, projValue, transformed, 1, &wIndex);
      }

      uint32_t totalComponents = (m_vsKey.Data.Contents.Projected && projIndex < 4) ? 3 : 4;
      for (uint32_t i = count; i < totalComponents; i++) {
        // Discard the components that exceed the specified D3DTTFF_COUNT
        transformed = m_module.opCompositeInsert(m_vec4Type, m_module.constf32(0), transformed, 1, &i);
      }

      m_module.opStore(m_vs.out.TEXCOORD[i], transformed);
    }

    if (m_vsKey.Data.Contents.UseLighting) {
      auto PickSource = [&](uint32_t Source, uint32_t Material) {
        if (Source == D3DMCS_MATERIAL)
          return Material;
        else if (Source == D3DMCS_COLOR1)
          return m_vs.in.COLOR[0];
        else
          return m_vs.in.COLOR[1];
      };

      uint32_t diffuseValue  = m_module.constvec4f32(0.0f, 0.0f, 0.0f, 0.0f);
      uint32_t specularValue = m_module.constvec4f32(0.0f, 0.0f, 0.0f, 0.0f);
      uint32_t ambientValue  = m_module.constvec4f32(0.0f, 0.0f, 0.0f, 0.0f);

      for (uint32_t i = 0; i < m_vsKey.Data.Contents.LightCount; i++) {
        uint32_t light_ptr_t = m_module.defPointerType(m_vs.lightType, spv::StorageClassUniform);

        uint32_t indexVal = m_module.constu32(uint32_t(D3D9FFVSMembers::Light0) + i);
        uint32_t lightPtr = m_module.opAccessChain(light_ptr_t, m_vs.constantBuffer, 1, &indexVal);

        auto LoadLightItem = [&](uint32_t type, uint32_t idx) {
          uint32_t typePtr = m_module.defPointerType(type, spv::StorageClassUniform);

          idx = m_module.constu32(idx);

          return m_module.opLoad(type,
            m_module.opAccessChain(typePtr, lightPtr, 1, &idx));
        };

        uint32_t diffuse   = LoadLightItem(m_vec4Type,   0);
        uint32_t specular  = LoadLightItem(m_vec4Type,   1);
        uint32_t ambient   = LoadLightItem(m_vec4Type,   2);
        uint32_t position  = LoadLightItem(m_vec4Type,   3);
        uint32_t direction = LoadLightItem(m_vec4Type,   4);
        uint32_t type      = LoadLightItem(m_uint32Type, 5);
        uint32_t range     = LoadLightItem(m_floatType,  6);
        uint32_t falloff   = LoadLightItem(m_floatType,  7);
        uint32_t atten0    = LoadLightItem(m_floatType,  8);
        uint32_t atten1    = LoadLightItem(m_floatType,  9);
        uint32_t atten2    = LoadLightItem(m_floatType,  10);
        uint32_t theta     = LoadLightItem(m_floatType, 11);
        uint32_t phi       = LoadLightItem(m_floatType, 12);

        uint32_t bool_t  = m_module.defBoolType();
        uint32_t bool3_t = m_module.defVectorType(bool_t, 3);

        uint32_t isSpot        = m_module.opIEqual(bool_t, type, m_module.constu32(D3DLIGHT_SPOT));
        uint32_t isDirectional = m_module.opIEqual(bool_t, type, m_module.constu32(D3DLIGHT_DIRECTIONAL));

        std::array<uint32_t, 3> members = { isDirectional, isDirectional, isDirectional };

        uint32_t isDirectional3 = m_module.opCompositeConstruct(bool3_t, members.size(), members.data());

        uint32_t vtx3      = m_module.opVectorShuffle(m_vec3Type, vtx, vtx, 3, indices.data());
                 position  = m_module.opVectorShuffle(m_vec3Type, position, position, 3, indices.data());
                 direction = m_module.opVectorShuffle(m_vec3Type, direction, direction, 3, indices.data());

        uint32_t delta  = m_module.opFSub(m_vec3Type, position, vtx3);
        uint32_t d      = m_module.opLength(m_floatType, delta);
        uint32_t hitDir = m_module.opFNegate(m_vec3Type, direction);
                 hitDir = m_module.opSelect(m_vec3Type, isDirectional3, hitDir, delta);
                 hitDir = m_module.opNormalize(m_vec3Type, hitDir);

        uint32_t atten  = m_module.opFFma  (m_floatType, d, atten2, atten1);
                 atten  = m_module.opFFma  (m_floatType, d, atten,  atten0);
                 atten  = m_module.opFDiv  (m_floatType, m_module.constf32(1.0f), atten);
                 atten  = m_module.opNMin  (m_floatType, atten, m_module.constf32(std::numeric_limits<float>::max()));

                 atten  = m_module.opSelect(m_floatType, m_module.opFOrdGreaterThan(bool_t, d, range), m_module.constf32(0.0f), atten);
                 atten  = m_module.opSelect(m_floatType, isDirectional, m_module.constf32(1.0f), atten);

        // Spot Lighting
        {
          uint32_t rho        = m_module.opDot (m_floatType, m_module.opFNegate(m_vec3Type, hitDir), direction);
          uint32_t spotAtten  = m_module.opFSub(m_floatType, rho, phi);
                   spotAtten  = m_module.opFDiv(m_floatType, spotAtten, m_module.opFSub(m_floatType, theta, phi));
                   spotAtten  = m_module.opPow (m_floatType, spotAtten, falloff);

          uint32_t insideThetaAndPhi = m_module.opFOrdLessThanEqual(bool_t, rho, theta);
          uint32_t insidePhi         = m_module.opFOrdGreaterThan(bool_t, rho, phi);
                   spotAtten  = m_module.opSelect(m_floatType, insidePhi,         spotAtten, m_module.constf32(0.0f));
                   spotAtten  = m_module.opSelect(m_floatType, insideThetaAndPhi, spotAtten, m_module.constf32(1.0f));
                   spotAtten  = m_module.opFClamp(m_floatType, spotAtten, m_module.constf32(0.0f), m_module.constf32(1.0f));

                   spotAtten = m_module.opFMul(m_floatType, atten, spotAtten);
                   atten     = m_module.opSelect(m_floatType, isSpot, spotAtten, atten);
        }


        uint32_t hitDot = m_module.opDot(m_floatType, normal, hitDir);
                 hitDot = m_module.opFClamp(m_floatType, hitDot, m_module.constf32(0.0f), m_module.constf32(1.0f));

        uint32_t diffuseness = m_module.opFMul(m_floatType, hitDot, atten);

        uint32_t mid;
        if (m_vsKey.Data.Contents.LocalViewer) {
          mid = m_module.opNormalize(m_vec3Type, vtx3);
          mid = m_module.opFSub(m_vec3Type, hitDir, mid);
        }
        else
          mid = m_module.opFSub(m_vec3Type, hitDir, m_module.constvec3f32(0.0f, 0.0f, 1.0f));

        mid = m_module.opNormalize(m_vec3Type, mid);

        uint32_t midDot = m_module.opDot(m_floatType, normal, mid);
                 midDot = m_module.opFClamp(m_floatType, midDot, m_module.constf32(0.0f), m_module.constf32(1.0f));
        uint32_t doSpec = m_module.opFOrdGreaterThan(bool_t, midDot, m_module.constf32(0.0f));
                 doSpec = m_module.opLogicalAnd(bool_t, doSpec, m_module.opFOrdGreaterThan(bool_t, hitDot, m_module.constf32(0.0f)));

        uint32_t specularness = m_module.opPow(m_floatType, midDot, m_vs.constants.materialPower);
                 specularness = m_module.opFMul(m_floatType, specularness, atten);
                 specularness = m_module.opSelect(m_floatType, doSpec, specularness, m_module.constf32(0.0f));

        uint32_t lightAmbient  = m_module.opVectorTimesScalar(m_vec4Type, ambient,  atten);
        uint32_t lightDiffuse  = m_module.opVectorTimesScalar(m_vec4Type, diffuse,  diffuseness);
        uint32_t lightSpecular = m_module.opVectorTimesScalar(m_vec4Type, specular, specularness);

        ambientValue  = m_module.opFAdd(m_vec4Type, ambientValue,  lightAmbient);
        diffuseValue  = m_module.opFAdd(m_vec4Type, diffuseValue,  lightDiffuse);
        specularValue = m_module.opFAdd(m_vec4Type, specularValue, lightSpecular);
      }

      uint32_t mat_diffuse  = PickSource(m_vsKey.Data.Contents.DiffuseSource,  m_vs.constants.materialDiffuse);
      uint32_t mat_ambient  = PickSource(m_vsKey.Data.Contents.AmbientSource,  m_vs.constants.materialAmbient);
      uint32_t mat_emissive = PickSource(m_vsKey.Data.Contents.EmissiveSource, m_vs.constants.materialEmissive);
      uint32_t mat_specular = PickSource(m_vsKey.Data.Contents.SpecularSource, m_vs.constants.materialSpecular);
      
      std::array<uint32_t, 4> alphaSwizzle = {0, 1, 2, 7};
      uint32_t finalColor0 = m_module.opFFma(m_vec4Type, mat_ambient, m_vs.constants.globalAmbient, mat_emissive);
               finalColor0 = m_module.opFFma(m_vec4Type, mat_ambient, ambientValue, finalColor0);
               finalColor0 = m_module.opFFma(m_vec4Type, mat_diffuse, diffuseValue, finalColor0);
               finalColor0 = m_module.opVectorShuffle(m_vec4Type, finalColor0, mat_diffuse, alphaSwizzle.size(), alphaSwizzle.data());

      uint32_t finalColor1 = m_module.opFMul(m_vec4Type, mat_specular, specularValue);

      // Saturate
      finalColor0 = m_module.opFClamp(m_vec4Type, finalColor0,
        m_module.constvec4f32(0.0f, 0.0f, 0.0f, 0.0f),
        m_module.constvec4f32(1.0f, 1.0f, 1.0f, 1.0f));

      finalColor1 = m_module.opFClamp(m_vec4Type, finalColor1,
        m_module.constvec4f32(0.0f, 0.0f, 0.0f, 0.0f),
        m_module.constvec4f32(1.0f, 1.0f, 1.0f, 1.0f));

      m_module.opStore(m_vs.out.COLOR[0], finalColor0);
      m_module.opStore(m_vs.out.COLOR[1], finalColor1);
    }
    else {
      m_module.opStore(m_vs.out.COLOR[0], m_vs.in.COLOR[0]);
      m_module.opStore(m_vs.out.COLOR[1], m_vs.in.COLOR[1]);
    }

    D3D9FogContext fogCtx;
    fogCtx.IsPixel     = false;
    fogCtx.RangeFog    = m_vsKey.Data.Contents.RangeFog;
    fogCtx.RenderState = m_rsBlock;
    fogCtx.vPos        = vtx;
    fogCtx.HasFogInput = m_vsKey.Data.Contents.HasFog;
    fogCtx.vFog        = m_vs.in.FOG;
    fogCtx.oColor      = 0;
    fogCtx.IsFixedFunction = true;
    fogCtx.IsPositionT = m_vsKey.Data.Contents.HasPositionT;
    fogCtx.HasSpecular = m_vsKey.Data.Contents.HasColor1;
    fogCtx.Specular    = m_vs.in.COLOR[1];
    fogCtx.SpecUBO     = m_specUbo;
    m_module.opStore(m_vs.out.FOG, DoFixedFunctionFog(m_spec, m_module, fogCtx));

    auto pointInfo = GetPointSizeInfoVS(m_spec, m_module, 0, vtx, m_vs.in.POINTSIZE, m_rsBlock, m_specUbo, true);

    uint32_t pointSize = m_module.opFClamp(m_floatType, pointInfo.defaultValue, pointInfo.min, pointInfo.max);
    m_module.opStore(m_vs.out.POINTSIZE, pointSize);

    if (m_vsKey.Data.Contents.VertexClipping)
      emitVsClipping(vtx);
  }


  void D3D9FFShaderCompiler::setupRenderStateInfo() {
    m_rsBlock = SetupRenderStateBlock(m_module);
  }


  void D3D9FFShaderCompiler::emitLightTypeDecl() {
    std::array<uint32_t, 13> light_members = {
      m_vec4Type,   // Diffuse
      m_vec4Type,   // Specular
      m_vec4Type,   // Ambient
      m_vec4Type,   // Position
      m_vec4Type,   // Direction
      m_uint32Type, // Type
      m_floatType,  // Range
      m_floatType,  // Falloff
      m_floatType,  // Attenuation0
      m_floatType,  // Attenuation1
      m_floatType,  // Attenuation2
      m_floatType,  // Theta
      m_floatType,  // Phi
    };

    m_vs.lightType =
      m_module.defStructType(light_members.size(), light_members.data());

    m_module.setDebugName(m_vs.lightType, "light_t");

    uint32_t offset = 0;

    m_module.memberDecorateOffset(m_vs.lightType, 0, offset);  offset += 4 * sizeof(float);
    m_module.setDebugMemberName  (m_vs.lightType, 0, "Diffuse");
    m_module.memberDecorateOffset(m_vs.lightType, 1, offset);  offset += 4 * sizeof(float);
    m_module.setDebugMemberName  (m_vs.lightType, 1, "Specular");
    m_module.memberDecorateOffset(m_vs.lightType, 2, offset);  offset += 4 * sizeof(float);
    m_module.setDebugMemberName  (m_vs.lightType, 2, "Ambient");

    m_module.memberDecorateOffset(m_vs.lightType, 3, offset);  offset += 4 * sizeof(float);
    m_module.setDebugMemberName  (m_vs.lightType, 3, "Position");
    m_module.memberDecorateOffset(m_vs.lightType, 4, offset);  offset += 4 * sizeof(float);
    m_module.setDebugMemberName  (m_vs.lightType, 4, "Direction");

    m_module.memberDecorateOffset(m_vs.lightType, 5, offset);  offset += 1 * sizeof(uint32_t);
    m_module.setDebugMemberName  (m_vs.lightType, 5, "Type");

    m_module.memberDecorateOffset(m_vs.lightType, 6, offset);  offset += 1 * sizeof(float);
    m_module.setDebugMemberName  (m_vs.lightType, 6, "Range");
    m_module.memberDecorateOffset(m_vs.lightType, 7, offset);  offset += 1 * sizeof(float);
    m_module.setDebugMemberName  (m_vs.lightType, 7, "Falloff");

    m_module.memberDecorateOffset(m_vs.lightType, 8, offset);  offset += 1 * sizeof(float);
    m_module.setDebugMemberName  (m_vs.lightType, 8, "Attenuation0");
    m_module.memberDecorateOffset(m_vs.lightType, 9, offset);  offset += 1 * sizeof(float);
    m_module.setDebugMemberName  (m_vs.lightType, 9, "Attenuation1");
    m_module.memberDecorateOffset(m_vs.lightType, 10, offset); offset += 1 * sizeof(float);
    m_module.setDebugMemberName  (m_vs.lightType, 10, "Attenuation2");

    m_module.memberDecorateOffset(m_vs.lightType, 11, offset); offset += 1 * sizeof(float);
    m_module.setDebugMemberName  (m_vs.lightType, 11, "Theta");
    m_module.memberDecorateOffset(m_vs.lightType, 12, offset); offset += 1 * sizeof(float);
    m_module.setDebugMemberName  (m_vs.lightType, 12, "Phi");
  }


  void D3D9FFShaderCompiler::emitBaseBufferDecl() {
    // Constant Buffer for VS.
    std::array<uint32_t, uint32_t(D3D9FFVSMembers::MemberCount)> members = {
      m_mat4Type, // World
      m_mat4Type, // View
      m_mat4Type, // InverseView
      m_mat4Type, // Proj

      m_mat4Type, // Texture0
      m_mat4Type, // Texture1
      m_mat4Type, // Texture2
      m_mat4Type, // Texture3
      m_mat4Type, // Texture4
      m_mat4Type, // Texture5
      m_mat4Type, // Texture6
      m_mat4Type, // Texture7

      m_vec4Type, // Inverse Offset
      m_vec4Type, // Inverse Extent

      m_vec4Type, // Global Ambient

      m_vs.lightType, // Light0
      m_vs.lightType, // Light1
      m_vs.lightType, // Light2
      m_vs.lightType, // Light3
      m_vs.lightType, // Light4
      m_vs.lightType, // Light5
      m_vs.lightType, // Light6
      m_vs.lightType, // Light7

      m_vec4Type,  // Material Diffuse
      m_vec4Type,  // Material Ambient
      m_vec4Type,  // Material Specular
      m_vec4Type,  // Material Emissive
      m_floatType, // Material Power

      m_floatType, // Tween Factor
    };

    const uint32_t structType =
      m_module.defStructType(members.size(), members.data());

    m_module.decorateBlock(structType);

    uint32_t offset = 0;

    for (uint32_t i = 0; i < uint32_t(D3D9FFVSMembers::InverseOffset); i++) {
      m_module.memberDecorateOffset(structType, i, offset);
      offset += sizeof(Matrix4);
      m_module.memberDecorateMatrixStride(structType, i, 16);
      m_module.memberDecorate(structType, i, spv::DecorationRowMajor);
    }

    for (uint32_t i = uint32_t(D3D9FFVSMembers::InverseOffset); i < uint32_t(D3D9FFVSMembers::Light0); i++) {
      m_module.memberDecorateOffset(structType, i, offset);
      offset += sizeof(Vector4);
    }

    for (uint32_t i = 0; i < caps::MaxEnabledLights; i++) {
      m_module.memberDecorateOffset(structType, uint32_t(D3D9FFVSMembers::Light0) + i, offset);
      offset += sizeof(D3D9Light);
    }

    for (uint32_t i = uint32_t(D3D9FFVSMembers::MaterialDiffuse); i < uint32_t(D3D9FFVSMembers::MaterialPower); i++) {
      m_module.memberDecorateOffset(structType, i, offset);
      offset += sizeof(Vector4);
    }

    m_module.memberDecorateOffset(structType, uint32_t(D3D9FFVSMembers::MaterialPower), offset);
    offset += sizeof(float);

    m_module.memberDecorateOffset(structType, uint32_t(D3D9FFVSMembers::TweenFactor), offset);
    offset += sizeof(float);

    m_module.setDebugName(structType, "D3D9FixedFunctionVS");
    uint32_t member = 0;
    m_module.setDebugMemberName(structType, member++, "WorldView");
    m_module.setDebugMemberName(structType, member++, "Normal");
    m_module.setDebugMemberName(structType, member++, "InverseView");
    m_module.setDebugMemberName(structType, member++, "Projection");

    m_module.setDebugMemberName(structType, member++, "TexcoordTransform0");
    m_module.setDebugMemberName(structType, member++, "TexcoordTransform1");
    m_module.setDebugMemberName(structType, member++, "TexcoordTransform2");
    m_module.setDebugMemberName(structType, member++, "TexcoordTransform3");
    m_module.setDebugMemberName(structType, member++, "TexcoordTransform4");
    m_module.setDebugMemberName(structType, member++, "TexcoordTransform5");
    m_module.setDebugMemberName(structType, member++, "TexcoordTransform6");
    m_module.setDebugMemberName(structType, member++, "TexcoordTransform7");

    m_module.setDebugMemberName(structType, member++, "ViewportInfo_InverseOffset");
    m_module.setDebugMemberName(structType, member++, "ViewportInfo_InverseExtent");

    m_module.setDebugMemberName(structType, member++, "GlobalAmbient");

    m_module.setDebugMemberName(structType, member++, "Light0");
    m_module.setDebugMemberName(structType, member++, "Light1");
    m_module.setDebugMemberName(structType, member++, "Light2");
    m_module.setDebugMemberName(structType, member++, "Light3");
    m_module.setDebugMemberName(structType, member++, "Light4");
    m_module.setDebugMemberName(structType, member++, "Light5");
    m_module.setDebugMemberName(structType, member++, "Light6");
    m_module.setDebugMemberName(structType, member++, "Light7");

    m_module.setDebugMemberName(structType, member++, "Material_Diffuse");
    m_module.setDebugMemberName(structType, member++, "Material_Ambient");
    m_module.setDebugMemberName(structType, member++, "Material_Specular");
    m_module.setDebugMemberName(structType, member++, "Material_Emissive");
    m_module.setDebugMemberName(structType, member++, "Material_Power");

    m_module.setDebugMemberName(structType, member++, "TweenFactor");

    m_vs.constantBuffer = m_module.newVar(
      m_module.defPointerType(structType, spv::StorageClassUniform),
      spv::StorageClassUniform);

    m_module.setDebugName(m_vs.constantBuffer, "consts");

    const uint32_t bindingId = computeResourceSlotId(
      DxsoProgramType::VertexShader, DxsoBindingType::ConstantBuffer,
      DxsoConstantBuffers::VSFixedFunction);

    m_module.decorateDescriptorSet(m_vs.constantBuffer, 0);
    m_module.decorateBinding(m_vs.constantBuffer, bindingId);

    DxvkBindingInfo binding = { VK_DESCRIPTOR_TYPE_UNIFORM_BUFFER };
    binding.resourceBinding = bindingId;
    binding.viewType        = VK_IMAGE_VIEW_TYPE_MAX_ENUM;
    binding.access          = VK_ACCESS_UNIFORM_READ_BIT;
    binding.uboSet          = VK_TRUE;
    m_bindings.push_back(binding);
  }


  void D3D9FFShaderCompiler::emitVertexBlendDecl() {
    const uint32_t arrayType = m_module.defRuntimeArrayTypeUnique(m_mat4Type);
    m_module.decorateArrayStride(arrayType, sizeof(Matrix4));

    const uint32_t structType = m_module.defStructTypeUnique(1, &arrayType);

    m_module.memberDecorateMatrixStride(structType, 0, 16);
    m_module.memberDecorate(structType, 0, spv::DecorationRowMajor);

    m_module.decorate(structType, spv::DecorationBufferBlock);

    m_module.memberDecorateOffset(structType, 0, 0);

    m_module.setDebugName(structType, "D3D9FF_VertexBlendData");
    m_module.setDebugMemberName(structType, 0, "WorldViewArray");

    m_vs.vertexBlendData = m_module.newVar(
      m_module.defPointerType(structType, spv::StorageClassUniform),
      spv::StorageClassUniform);

    m_module.setDebugName(m_vs.vertexBlendData, "VertexBlendData");

    const uint32_t bindingId = computeResourceSlotId(
      DxsoProgramType::VertexShader, DxsoBindingType::ConstantBuffer,
      DxsoConstantBuffers::VSVertexBlendData);

    m_module.decorateDescriptorSet(m_vs.vertexBlendData, 0);
    m_module.decorateBinding(m_vs.vertexBlendData, bindingId);

    m_module.decorate(m_vs.vertexBlendData, spv::DecorationNonWritable);

    DxvkBindingInfo binding = { VK_DESCRIPTOR_TYPE_STORAGE_BUFFER };
    binding.resourceBinding = bindingId;
    binding.viewType        = VK_IMAGE_VIEW_TYPE_MAX_ENUM;
    binding.access          = VK_ACCESS_SHADER_READ_BIT;
    binding.uboSet          = VK_TRUE;
    m_bindings.push_back(binding);
  }


  void D3D9FFShaderCompiler::setupVS() {
    setupRenderStateInfo();
    m_specUbo = SetupSpecUBO(m_module, m_bindings);

    // VS Caps
    m_module.enableCapability(spv::CapabilityClipDistance);

    emitLightTypeDecl();
    emitBaseBufferDecl();

    if (m_vsKey.Data.Contents.VertexBlendMode == D3D9FF_VertexBlendMode_Normal)
      emitVertexBlendDecl();

    // Load constants
    auto LoadConstant = [&](uint32_t type, uint32_t idx) {
      uint32_t offset  = m_module.constu32(idx);
      uint32_t typePtr = m_module.defPointerType(type, spv::StorageClassUniform);

      return m_module.opLoad(type,
        m_module.opAccessChain(typePtr, m_vs.constantBuffer, 1, &offset));
    };

    m_vs.constants.worldview = LoadConstant(m_mat4Type, uint32_t(D3D9FFVSMembers::WorldViewMatrix));
    m_vs.constants.normal    = LoadConstant(m_mat4Type, uint32_t(D3D9FFVSMembers::NormalMatrix));
    m_vs.constants.inverseView = LoadConstant(m_mat4Type, uint32_t(D3D9FFVSMembers::InverseViewMatrix));
    m_vs.constants.proj      = LoadConstant(m_mat4Type, uint32_t(D3D9FFVSMembers::ProjMatrix));

    for (uint32_t i = 0; i < caps::TextureStageCount; i++)
      m_vs.constants.texcoord[i] = LoadConstant(m_mat4Type, uint32_t(D3D9FFVSMembers::Texcoord0) + i);

    m_vs.constants.invOffset = LoadConstant(m_vec4Type, uint32_t(D3D9FFVSMembers::InverseOffset));
    m_vs.constants.invExtent = LoadConstant(m_vec4Type, uint32_t(D3D9FFVSMembers::InverseExtent));

    m_vs.constants.globalAmbient = LoadConstant(m_vec4Type, uint32_t(D3D9FFVSMembers::GlobalAmbient));

    m_vs.constants.materialDiffuse  = LoadConstant(m_vec4Type,  uint32_t(D3D9FFVSMembers::MaterialDiffuse));
    m_vs.constants.materialAmbient  = LoadConstant(m_vec4Type,  uint32_t(D3D9FFVSMembers::MaterialAmbient));
    m_vs.constants.materialSpecular = LoadConstant(m_vec4Type,  uint32_t(D3D9FFVSMembers::MaterialSpecular));
    m_vs.constants.materialEmissive = LoadConstant(m_vec4Type,  uint32_t(D3D9FFVSMembers::MaterialEmissive));
    m_vs.constants.materialPower    = LoadConstant(m_floatType, uint32_t(D3D9FFVSMembers::MaterialPower));
    m_vs.constants.tweenFactor      = LoadConstant(m_floatType, uint32_t(D3D9FFVSMembers::TweenFactor));

    // Do IO
    m_vs.in.POSITION  = declareIO(true, DxsoSemantic{ DxsoUsage::Position, 0 });
    m_vs.in.NORMAL    = declareIO(true, DxsoSemantic{ DxsoUsage::Normal, 0 });

    if (m_vsKey.Data.Contents.VertexBlendMode == D3D9FF_VertexBlendMode_Tween) {
      m_vs.in.POSITION1 = declareIO(true, DxsoSemantic{ DxsoUsage::Position, 1 });
      m_vs.in.NORMAL1   = declareIO(true, DxsoSemantic{ DxsoUsage::Normal, 1 });
    }
    else {
      m_isgn.elemCount++;
      m_isgn.elemCount++;
    }

    for (uint32_t i = 0; i < caps::TextureStageCount; i++)
      m_vs.in.TEXCOORD[i] = declareIO(true, DxsoSemantic{ DxsoUsage::Texcoord, i });

    if (m_vsKey.Data.Contents.HasColor0)
      m_vs.in.COLOR[0] = declareIO(true, DxsoSemantic{ DxsoUsage::Color, 0 });
    else {
      m_vs.in.COLOR[0] = m_module.constvec4f32(1.0f, 1.0f, 1.0f, 1.0f);
      m_isgn.elemCount++;
    }

    if (m_vsKey.Data.Contents.HasColor1)
      m_vs.in.COLOR[1] = declareIO(true, DxsoSemantic{ DxsoUsage::Color, 1 });
    else {
      m_vs.in.COLOR[1] = m_module.constvec4f32(0.0f, 0.0f, 0.0f, 0.0f);
      m_isgn.elemCount++;
    }

    if (m_vsKey.Data.Contents.HasFog)
      m_vs.in.FOG = declareIO(true, DxsoSemantic{ DxsoUsage::Fog,   0 });
    else
      m_isgn.elemCount++;

    if (m_vsKey.Data.Contents.HasPointSize)
      m_vs.in.POINTSIZE = declareIO(true, DxsoSemantic{ DxsoUsage::PointSize, 0 });
    else
      m_isgn.elemCount++;

    if (m_vsKey.Data.Contents.VertexBlendMode == D3D9FF_VertexBlendMode_Normal) {
      m_vs.in.BLENDWEIGHT  = declareIO(true, DxsoSemantic{ DxsoUsage::BlendWeight, 0 });
      m_vs.in.BLENDINDICES = declareIO(true, DxsoSemantic{ DxsoUsage::BlendIndices, 0 });
    }
    else {
      m_isgn.elemCount++;
      m_isgn.elemCount++;
    }

    // Declare Outputs
    m_vs.out.POSITION = declareIO(false, DxsoSemantic{ DxsoUsage::Position, 0 }, spv::BuiltInPosition);
    if (m_options.invariantPosition)
      m_module.decorate(m_vs.out.POSITION, spv::DecorationInvariant);

    m_vs.out.POINTSIZE = declareIO(false, DxsoSemantic{ DxsoUsage::PointSize, 0 }, spv::BuiltInPointSize);

    m_vs.out.NORMAL   = declareIO(false, DxsoSemantic{ DxsoUsage::Normal, 0 });

    for (uint32_t i = 0; i < caps::TextureStageCount; i++)
      m_vs.out.TEXCOORD[i] = declareIO(false, DxsoSemantic{ DxsoUsage::Texcoord, i });

    m_vs.out.COLOR[0] = declareIO(false, DxsoSemantic{ DxsoUsage::Color, 0 });
    m_vs.out.COLOR[1] = declareIO(false, DxsoSemantic{ DxsoUsage::Color, 1 });

    m_vs.out.FOG      = declareIO(false, DxsoSemantic{ DxsoUsage::Fog,   0 });
  }


  void D3D9FFShaderCompiler::compilePS() {
    setupPS();

    uint32_t diffuse  = m_ps.in.COLOR[0];
    uint32_t specular = m_ps.in.COLOR[1];

    // Current starts of as equal to diffuse.
    uint32_t current = diffuse;
    // Temp starts off as equal to vec4(0)
    uint32_t temp  = m_module.constvec4f32(0.0f, 0.0f, 0.0f, 0.0f);

    uint32_t texture = m_module.constvec4f32(0.0f, 0.0f, 0.0f, 1.0f);

    uint32_t unboundTextureConstId = m_module.constvec4f32(0.0f, 0.0f, 0.0f, 1.0f);

    for (uint32_t i = 0; i < caps::TextureStageCount; i++) {
      const auto& stage = m_fsKey.Stages[i].Contents;

      bool processedTexture = false;

      auto DoBumpmapCoords = [&](uint32_t typeId, uint32_t baseCoords) {
        uint32_t stage = i - 1;

        uint32_t coords = baseCoords;
        for (uint32_t i = 0; i < 2; i++) {
          std::array<uint32_t, 4> indices = { 0, 1, 2, 3 };

          uint32_t tc_m_n = m_module.opCompositeExtract(m_floatType, coords, 1, &i);

          uint32_t offset = m_module.constu32(D3D9SharedPSStages_Count * stage + D3D9SharedPSStages_BumpEnvMat0 + i);
          uint32_t bm     = m_module.opAccessChain(m_module.defPointerType(m_vec2Type, spv::StorageClassUniform),
                                                   m_ps.sharedState, 1, &offset);
                   bm     = m_module.opLoad(m_vec2Type, bm);

          uint32_t t      = m_module.opVectorShuffle(m_vec2Type, texture, texture, 2, indices.data());

          uint32_t dot    = m_module.opDot(m_floatType, bm, t);

          uint32_t result = m_module.opFAdd(m_floatType, tc_m_n, dot);
          coords  = m_module.opCompositeInsert(typeId, result, coords, 1, &i);
        }

        return coords;
      };

      auto ScalarReplicate = [&](uint32_t reg) {
        std::array<uint32_t, 4> replicant = { reg, reg, reg, reg };
        return m_module.opCompositeConstruct(m_vec4Type, replicant.size(), replicant.data());
      };

      auto GetTexture = [&]() {
        if (!processedTexture) {
          SpirvImageOperands imageOperands;
          uint32_t imageVarId = m_module.opLoad(m_ps.samplers[i].typeId, m_ps.samplers[i].varId);

          uint32_t texcoordCnt = m_ps.samplers[i].texcoordCnt;

          // Add one for the texcoord count
          // if we need to include the divider
          if (m_fsKey.Stages[i].Contents.Projected)
            texcoordCnt++;

          std::array<uint32_t, 4> indices = { 0, 1, 2, 3 };

          uint32_t texcoord   = m_ps.in.TEXCOORD[i];
          uint32_t texcoord_t = m_module.defVectorType(m_floatType, texcoordCnt);
          texcoord = m_module.opVectorShuffle(texcoord_t,
            texcoord, texcoord, texcoordCnt, indices.data());

          bool shouldProject = m_fsKey.Stages[i].Contents.Projected;
          uint32_t projValue = 0;

          if (shouldProject) {
            // Always use w, the vertex shader puts the correct value there.
            const uint32_t projIdx = 3;
            projValue = m_module.opCompositeExtract(m_floatType, m_ps.in.TEXCOORD[i], 1, &projIdx);
            uint32_t insertIdx = texcoordCnt - 1;
            texcoord = m_module.opCompositeInsert(texcoord_t, projValue, texcoord, 1, &insertIdx);
          }

          if (i != 0 && (
            m_fsKey.Stages[i - 1].Contents.ColorOp == D3DTOP_BUMPENVMAP ||
            m_fsKey.Stages[i - 1].Contents.ColorOp == D3DTOP_BUMPENVMAPLUMINANCE)) {
            if (shouldProject) {
              uint32_t projRcp = m_module.opFDiv(m_floatType, m_module.constf32(1.0), projValue);
              texcoord = m_module.opVectorTimesScalar(texcoord_t, texcoord, projRcp);
            }

            texcoord = DoBumpmapCoords(texcoord_t, texcoord);

            shouldProject = false;
          }

          if (unlikely(stage.SampleDref)) {
            uint32_t component = 2;
            uint32_t reference = m_module.opCompositeExtract(m_floatType, texcoord, 1, &component);

            // [D3D8] Scale Dref to [0..(2^N - 1)] for D24S8 and D16 if Dref scaling is enabled
            if (m_options.drefScaling) {
              uint32_t maxDref = m_module.constf32(1.0f / (float(1 << m_options.drefScaling) - 1.0f));
              reference        = m_module.opFMul(m_floatType, reference, maxDref);
            }

            texture = m_module.opImageSampleDrefImplicitLod(m_floatType, imageVarId, texcoord, reference, imageOperands);
            texture = ScalarReplicate(texture);
          } else if (shouldProject) {
            texture = m_module.opImageSampleProjImplicitLod(m_vec4Type, imageVarId, texcoord, imageOperands);
          } else {
            texture = m_module.opImageSampleImplicitLod(m_vec4Type, imageVarId, texcoord, imageOperands);
          }

          if (i != 0 && m_fsKey.Stages[i - 1].Contents.ColorOp == D3DTOP_BUMPENVMAPLUMINANCE) {
            uint32_t index = m_module.constu32(D3D9SharedPSStages_Count * (i - 1) + D3D9SharedPSStages_BumpEnvLScale);
            uint32_t lScale = m_module.opAccessChain(m_module.defPointerType(m_floatType, spv::StorageClassUniform),
                                                     m_ps.sharedState, 1, &index);
                     lScale = m_module.opLoad(m_floatType, lScale);

                     index = m_module.constu32(D3D9SharedPSStages_Count * (i - 1) + D3D9SharedPSStages_BumpEnvLOffset);
            uint32_t lOffset = m_module.opAccessChain(m_module.defPointerType(m_floatType, spv::StorageClassUniform),
                                                     m_ps.sharedState, 1, &index);
                     lOffset = m_module.opLoad(m_floatType, lOffset);
            
            uint32_t zIndex = 2;
            uint32_t scale = m_module.opCompositeExtract(m_floatType, texture, 1, &zIndex);
                     scale = m_module.opFMul(m_floatType, scale, lScale);
                     scale = m_module.opFAdd(m_floatType, scale, lOffset);
                     scale = m_module.opFClamp(m_floatType, scale, m_module.constf32(0.0f), m_module.constf32(1.0));

            texture = m_module.opVectorTimesScalar(m_vec4Type, texture, scale);
          }
        }

        processedTexture = true;

        return texture;
      };

      auto AlphaReplicate = [&](uint32_t reg) {
        uint32_t alphaComponentId = 3;
        uint32_t alpha = m_module.opCompositeExtract(m_floatType, reg, 1, &alphaComponentId);

        return ScalarReplicate(alpha);
      };

      auto Complement = [&](uint32_t reg) {
        return m_module.opFSub(m_vec4Type,
          m_module.constvec4f32(1.0f, 1.0f, 1.0f, 1.0f),
          reg);
      };

      auto Saturate = [&](uint32_t reg) {
        return m_module.opFClamp(m_vec4Type, reg,
          m_module.constvec4f32(0.0f, 0.0f, 0.0f, 0.0f),
          m_module.constvec4f32(1.0f, 1.0f, 1.0f, 1.0f));
      };

      auto GetArg = [&] (uint32_t arg) {
        uint32_t reg = m_module.constvec4f32(1.0f, 1.0f, 1.0f, 1.0f);

        switch (arg & D3DTA_SELECTMASK) {
          case D3DTA_CONSTANT: {
            uint32_t offset = m_module.constu32(D3D9SharedPSStages_Count * i + D3D9SharedPSStages_Constant);
            uint32_t ptr    = m_module.opAccessChain(m_module.defPointerType(m_vec4Type, spv::StorageClassUniform),
              m_ps.sharedState, 1, &offset);

            reg = m_module.opLoad(m_vec4Type, ptr);
            break;
          }
          case D3DTA_CURRENT:
            reg = current;
            break;
          case D3DTA_DIFFUSE:
            reg = diffuse;
            break;
          case D3DTA_SPECULAR:
            reg = specular;
            break;
          case D3DTA_TEMP:
            reg = temp;
            break;
          case D3DTA_TEXTURE:
            if (stage.TextureBound != 0) {
              reg = GetTexture();
            } else {
              reg = unboundTextureConstId;
            }
            break;
          case D3DTA_TFACTOR:
            reg = m_ps.constants.textureFactor;
            break;
          default:
            break;
        }

        // reg = 1 - reg
        if (arg & D3DTA_COMPLEMENT)
          reg = Complement(reg);

        // reg = reg.wwww
        if (arg & D3DTA_ALPHAREPLICATE)
          reg = AlphaReplicate(reg);

        return reg;
      };

      auto DoOp = [&](D3DTEXTUREOP op, uint32_t dst, std::array<uint32_t, TextureArgCount> arg) {
        switch (op) {
          case D3DTOP_SELECTARG1:
            dst = arg[1];
            break;

          case D3DTOP_SELECTARG2:
            dst = arg[2];
            break;

          case D3DTOP_MODULATE4X:
            dst = m_module.opFMul(m_vec4Type, arg[1], arg[2]);
            dst = m_module.opVectorTimesScalar(m_vec4Type, dst, m_module.constf32(4.0f));
            dst = Saturate(dst);
            break;

          case D3DTOP_MODULATE2X:
            dst = m_module.opFMul(m_vec4Type, arg[1], arg[2]);
            dst = m_module.opVectorTimesScalar(m_vec4Type, dst, m_module.constf32(2.0f));
            dst = Saturate(dst);
            break;

          case D3DTOP_MODULATE:
            dst = m_module.opFMul(m_vec4Type, arg[1], arg[2]);
            break;

          case D3DTOP_ADDSIGNED2X:
            arg[2] = m_module.opFSub(m_vec4Type, arg[2],
              m_module.constvec4f32(0.5f, 0.5f, 0.5f, 0.5f));

            dst = m_module.opFAdd(m_vec4Type, arg[1], arg[2]);
            dst = m_module.opVectorTimesScalar(m_vec4Type, dst, m_module.constf32(2.0f));
            dst = Saturate(dst);
            break;

          case D3DTOP_ADDSIGNED:
            arg[2] = m_module.opFSub(m_vec4Type, arg[2],
              m_module.constvec4f32(0.5f, 0.5f, 0.5f, 0.5f));

            dst = m_module.opFAdd(m_vec4Type, arg[1], arg[2]);
            dst = Saturate(dst);
            break;

          case D3DTOP_ADD:
            dst = m_module.opFAdd(m_vec4Type, arg[1], arg[2]);
            dst = Saturate(dst);
            break;

          case D3DTOP_SUBTRACT:
            dst = m_module.opFSub(m_vec4Type, arg[1], arg[2]);
            dst = Saturate(dst);
            break;

          case D3DTOP_ADDSMOOTH:
            dst = m_module.opFFma(m_vec4Type, Complement(arg[1]), arg[2], arg[1]);
            dst = Saturate(dst);
            break;

          case D3DTOP_BLENDDIFFUSEALPHA:
            dst = m_module.opFMix(m_vec4Type, arg[2], arg[1], AlphaReplicate(diffuse));
            break;

          case D3DTOP_BLENDTEXTUREALPHA:
            dst = m_module.opFMix(m_vec4Type, arg[2], arg[1], AlphaReplicate(GetTexture()));
            break;

          case D3DTOP_BLENDFACTORALPHA:
            dst = m_module.opFMix(m_vec4Type, arg[2], arg[1], AlphaReplicate(m_ps.constants.textureFactor));
            break;

          case D3DTOP_BLENDTEXTUREALPHAPM:
            dst = m_module.opFFma(m_vec4Type, arg[2], Complement(AlphaReplicate(GetTexture())), arg[1]);
            dst = Saturate(dst);
            break;

          case D3DTOP_BLENDCURRENTALPHA:
            dst = m_module.opFMix(m_vec4Type, arg[2], arg[1], AlphaReplicate(current));
            break;

          case D3DTOP_PREMODULATE:
            Logger::warn("D3DTOP_PREMODULATE: not implemented");
            break;

          case D3DTOP_MODULATEALPHA_ADDCOLOR:
            dst = m_module.opFFma(m_vec4Type, AlphaReplicate(arg[1]), arg[2], arg[1]);
            dst = Saturate(dst);
            break;

          case D3DTOP_MODULATECOLOR_ADDALPHA:
            dst = m_module.opFFma(m_vec4Type, arg[1], arg[2], AlphaReplicate(arg[1]));
            dst = Saturate(dst);
            break;

          case D3DTOP_MODULATEINVALPHA_ADDCOLOR:
            dst = m_module.opFFma(m_vec4Type, Complement(AlphaReplicate(arg[1])), arg[2], arg[1]);
            dst = Saturate(dst);
            break;

          case D3DTOP_MODULATEINVCOLOR_ADDALPHA:
            dst = m_module.opFFma(m_vec4Type, Complement(arg[1]), arg[2], AlphaReplicate(arg[1]));
            dst = Saturate(dst);
            break;

          case D3DTOP_BUMPENVMAPLUMINANCE:
          case D3DTOP_BUMPENVMAP:
            // Load texture for the next stage...
            texture = GetTexture();
            break;

          case D3DTOP_DOTPRODUCT3: {
            // Get vec3 of arg1 & 2
            uint32_t vec3Type = m_module.defVectorType(m_floatType, 3);
            std::array<uint32_t, 3> indices = { 0, 1, 2 };
            arg[1] = m_module.opVectorShuffle(vec3Type, arg[1], arg[1], indices.size(), indices.data());
            arg[2] = m_module.opVectorShuffle(vec3Type, arg[2], arg[2], indices.size(), indices.data());

            // Bias according to spec.
            arg[1] = m_module.opFSub(vec3Type, arg[1], m_module.constvec3f32(0.5f, 0.5f, 0.5f));
            arg[2] = m_module.opFSub(vec3Type, arg[2], m_module.constvec3f32(0.5f, 0.5f, 0.5f));

            // Do the dotting!
            dst = m_module.opDot(m_floatType, arg[1], arg[2]);

            // Multiply by 4 and replicate -> vec4
            dst = m_module.opFMul(m_floatType, dst, m_module.constf32(4.0f));
            dst = ScalarReplicate(dst);

            // Saturate
            dst = Saturate(dst);

            break;
          }

          case D3DTOP_MULTIPLYADD:
            dst = m_module.opFFma(m_vec4Type, arg[1], arg[2], arg[0]);
            dst = Saturate(dst);
            break;

          case D3DTOP_LERP:
            dst = m_module.opFMix(m_vec4Type, arg[2], arg[1], arg[0]);
            break;

          default:
            Logger::warn("Unhandled texture op!");
            break;
        }

        return dst;
      };

      uint32_t& dst = stage.ResultIsTemp ? temp : current;

      D3DTEXTUREOP colorOp = (D3DTEXTUREOP)stage.ColorOp;

      // This cancels all subsequent stages.
      if (colorOp == D3DTOP_DISABLE)
        break;

      std::array<uint32_t, TextureArgCount> colorArgs = {
          stage.ColorArg0,
          stage.ColorArg1,
          stage.ColorArg2};

      D3DTEXTUREOP alphaOp = (D3DTEXTUREOP)stage.AlphaOp;
      std::array<uint32_t, TextureArgCount> alphaArgs = {
          stage.AlphaArg0,
          stage.AlphaArg1,
          stage.AlphaArg2};

      auto ProcessArgs = [&](auto op, auto& args) {
        for (uint32_t& arg : args)
          arg = GetArg(arg);
      };

      // Fast path if alpha/color path is identical.
      // D3DTOP_DOTPRODUCT3 also has special quirky behaviour here.
      const bool fastPath = colorOp == alphaOp && colorArgs == alphaArgs;
      if (fastPath || colorOp == D3DTOP_DOTPRODUCT3) {
        if (colorOp != D3DTOP_DISABLE) {
          ProcessArgs(colorOp, colorArgs);
          dst = DoOp(colorOp, dst, colorArgs);
        }
      }
      else {
        std::array<uint32_t, 4> indices = { 0, 1, 2, 4 + 3 };

        uint32_t colorResult = dst;
        uint32_t alphaResult = dst;
        if (colorOp != D3DTOP_DISABLE) {
          ProcessArgs(colorOp, colorArgs);
          colorResult = DoOp(colorOp, dst, colorArgs);
        }

        if (alphaOp != D3DTOP_DISABLE) {
          ProcessArgs(alphaOp, alphaArgs);
          alphaResult = DoOp(alphaOp, dst, alphaArgs);
        }

        // src0.x, src0.y, src0.z src1.w
        if (colorResult != dst)
          dst = m_module.opVectorShuffle(m_vec4Type, colorResult, dst, indices.size(), indices.data());

        // src0.x, src0.y, src0.z src1.w
        // But we flip src0, src1 to be inverse of color.
        if (alphaResult != dst)
          dst = m_module.opVectorShuffle(m_vec4Type, dst, alphaResult, indices.size(), indices.data());
      }
    }

    if (m_fsKey.Stages[0].Contents.GlobalSpecularEnable) {
      uint32_t specular = m_module.opFMul(m_vec4Type, m_ps.in.COLOR[1], m_module.constvec4f32(1.0f, 1.0f, 1.0f, 0.0f));

      current = m_module.opFAdd(m_vec4Type, current, specular);
    }

    D3D9FogContext fogCtx;
    fogCtx.IsPixel     = true;
    fogCtx.RangeFog    = false;
    fogCtx.RenderState = m_rsBlock;
    fogCtx.vPos        = m_ps.in.POS;
    fogCtx.vFog        = m_ps.in.FOG;
    fogCtx.oColor      = current;
    fogCtx.IsFixedFunction = true;
    fogCtx.IsPositionT = false;
    fogCtx.HasSpecular = false;
    fogCtx.Specular    = 0;
    fogCtx.SpecUBO     = m_specUbo;
    current = DoFixedFunctionFog(m_spec, m_module, fogCtx);

    m_module.opStore(m_ps.out.COLOR, current);

    alphaTestPS();
  }

  void D3D9FFShaderCompiler::setupPS() {
    setupRenderStateInfo();
    m_specUbo = SetupSpecUBO(m_module, m_bindings);

    // PS Caps
    m_module.enableExtension("SPV_EXT_demote_to_helper_invocation");
    m_module.enableCapability(spv::CapabilityDemoteToHelperInvocationEXT);
    m_module.enableCapability(spv::CapabilityDerivativeControl);

    m_module.setExecutionMode(m_entryPointId,
      spv::ExecutionModeOriginUpperLeft);

    uint32_t pointCoord = GetPointCoord(m_module);
    auto pointInfo = GetPointSizeInfoPS(m_spec, m_module, m_rsBlock, m_specUbo);

    // We need to replace TEXCOORD inputs with gl_PointCoord
    // if D3DRS_POINTSPRITEENABLE is set.
    for (uint32_t i = 0; i < caps::TextureStageCount; i++) {
      m_ps.in.TEXCOORD[i] = declareIO(true, DxsoSemantic{ DxsoUsage::Texcoord, i });
      m_ps.in.TEXCOORD[i] = m_module.opSelect(m_vec4Type, pointInfo.isSprite, pointCoord, m_ps.in.TEXCOORD[i]);
    }

    m_ps.in.COLOR[0] = declareIO(true, DxsoSemantic{ DxsoUsage::Color, 0 });
    m_ps.in.COLOR[1] = declareIO(true, DxsoSemantic{ DxsoUsage::Color, 1 });

    m_ps.in.FOG      = declareIO(true, DxsoSemantic{ DxsoUsage::Fog, 0 });
    m_ps.in.POS      = declareIO(true, DxsoSemantic{ DxsoUsage::Position, 0 }, spv::BuiltInFragCoord);

    m_ps.out.COLOR   = declareIO(false, DxsoSemantic{ DxsoUsage::Color, 0 });

    // Constant Buffer for PS.
    std::array<uint32_t, uint32_t(D3D9FFPSMembers::MemberCount)> members = {
      m_vec4Type // Texture Factor
    };

    const uint32_t structType =
      m_module.defStructType(members.size(), members.data());

    m_module.decorateBlock(structType);
    uint32_t offset = 0;

    for (uint32_t i = 0; i < uint32_t(D3D9FFPSMembers::MemberCount); i++) {
      m_module.memberDecorateOffset(structType, i, offset);
      offset += sizeof(Vector4);
    }

    m_module.setDebugName(structType, "D3D9FixedFunctionPS");
    m_module.setDebugMemberName(structType, 0, "textureFactor");

    m_ps.constantBuffer = m_module.newVar(
      m_module.defPointerType(structType, spv::StorageClassUniform),
      spv::StorageClassUniform);

    m_module.setDebugName(m_ps.constantBuffer, "consts");

    const uint32_t bindingId = computeResourceSlotId(
      DxsoProgramType::PixelShader, DxsoBindingType::ConstantBuffer,
      DxsoConstantBuffers::PSFixedFunction);

    m_module.decorateDescriptorSet(m_ps.constantBuffer, 0);
    m_module.decorateBinding(m_ps.constantBuffer, bindingId);

    DxvkBindingInfo binding = { VK_DESCRIPTOR_TYPE_UNIFORM_BUFFER };
    binding.resourceBinding = bindingId;
    binding.viewType        = VK_IMAGE_VIEW_TYPE_MAX_ENUM;
    binding.access          = VK_ACCESS_UNIFORM_READ_BIT;
    binding.uboSet          = VK_TRUE;
    m_bindings.push_back(binding);

    // Load constants
    auto LoadConstant = [&](uint32_t type, uint32_t idx) {
      uint32_t offset  = m_module.constu32(idx);
      uint32_t typePtr = m_module.defPointerType(type, spv::StorageClassUniform);

      return m_module.opLoad(type,
        m_module.opAccessChain(typePtr, m_ps.constantBuffer, 1, &offset));
    };

    m_ps.constants.textureFactor = LoadConstant(m_vec4Type, uint32_t(D3D9FFPSMembers::TextureFactor));

    // Samplers
    for (uint32_t i = 0; i < caps::TextureStageCount; i++) {
      auto& sampler = m_ps.samplers[i];
      D3DRESOURCETYPE type = D3DRESOURCETYPE(m_fsKey.Stages[i].Contents.Type + D3DRTYPE_TEXTURE);

      spv::Dim dimensionality;
      VkImageViewType viewType;

      switch (type) {
        default:
        case D3DRTYPE_TEXTURE:
          dimensionality = spv::Dim2D;
          sampler.texcoordCnt = 2;
          viewType       = VK_IMAGE_VIEW_TYPE_2D;

          // Z coordinate for Dref sampling
          if (m_fsKey.Stages[i].Contents.SampleDref)
            sampler.texcoordCnt++;

          break;
        case D3DRTYPE_CUBETEXTURE:
          dimensionality = spv::DimCube;
          sampler.texcoordCnt = 3;
          viewType       = VK_IMAGE_VIEW_TYPE_CUBE;
          break;
        case D3DRTYPE_VOLUMETEXTURE:
          dimensionality = spv::Dim3D;
          sampler.texcoordCnt = 3;
          viewType       = VK_IMAGE_VIEW_TYPE_3D;
          break;
      }

      sampler.typeId = m_module.defImageType(
        m_module.defFloatType(32),
        dimensionality, 0, 0, 0, 1,
        spv::ImageFormatUnknown);

      sampler.typeId = m_module.defSampledImageType(sampler.typeId);

      sampler.varId = m_module.newVar(
        m_module.defPointerType(
          sampler.typeId, spv::StorageClassUniformConstant),
        spv::StorageClassUniformConstant);

      std::string name = str::format("s", i);
      m_module.setDebugName(sampler.varId, name.c_str());

      const uint32_t bindingId = computeResourceSlotId(DxsoProgramType::PixelShader,
        DxsoBindingType::Image, i);

      m_module.decorateDescriptorSet(sampler.varId, 0);
      m_module.decorateBinding(sampler.varId, bindingId);

      // Store descriptor info for the shader interface
      DxvkBindingInfo binding = { VK_DESCRIPTOR_TYPE_COMBINED_IMAGE_SAMPLER };
      binding.resourceBinding = bindingId;
      binding.viewType        = viewType;
      binding.access          = VK_ACCESS_SHADER_READ_BIT;
      m_bindings.push_back(binding);
    }

    emitPsSharedConstants();
  }


  void D3D9FFShaderCompiler::emitPsSharedConstants() {
    m_ps.sharedState = GetSharedConstants(m_module);

    const uint32_t bindingId = computeResourceSlotId(
      m_programType, DxsoBindingType::ConstantBuffer,
      PSShared);

    m_module.decorateDescriptorSet(m_ps.sharedState, 0);
    m_module.decorateBinding(m_ps.sharedState, bindingId);

    DxvkBindingInfo binding = { VK_DESCRIPTOR_TYPE_UNIFORM_BUFFER };
    binding.resourceBinding = bindingId;
    binding.viewType        = VK_IMAGE_VIEW_TYPE_MAX_ENUM;
    binding.access          = VK_ACCESS_UNIFORM_READ_BIT;
    binding.uboSet          = VK_TRUE;
    m_bindings.push_back(binding);
  }


  void D3D9FFShaderCompiler::emitVsClipping(uint32_t vtx) {
    uint32_t worldPos = emitMatrixTimesVector(4, 4, m_vs.constants.inverseView, vtx);

    uint32_t clipPlaneCountId = m_module.constu32(caps::MaxClipPlanes);
    
    uint32_t floatType = m_module.defFloatType(32);
    uint32_t vec4Type  = m_module.defVectorType(floatType, 4);
    uint32_t boolType  = m_module.defBoolType();
    
    // Declare uniform buffer containing clip planes
    uint32_t clipPlaneArray  = m_module.defArrayTypeUnique(vec4Type, clipPlaneCountId);
    uint32_t clipPlaneStruct = m_module.defStructTypeUnique(1, &clipPlaneArray);
    uint32_t clipPlaneBlock  = m_module.newVar(
      m_module.defPointerType(clipPlaneStruct, spv::StorageClassUniform),
      spv::StorageClassUniform);
    
    m_module.decorateArrayStride  (clipPlaneArray, 16);
    
    m_module.setDebugName         (clipPlaneStruct, "clip_info_t");
    m_module.setDebugMemberName   (clipPlaneStruct, 0, "clip_planes");
    m_module.decorate             (clipPlaneStruct, spv::DecorationBlock);
    m_module.memberDecorateOffset (clipPlaneStruct, 0, 0);
    
    uint32_t bindingId = computeResourceSlotId(
      DxsoProgramType::VertexShader,
      DxsoBindingType::ConstantBuffer,
      DxsoConstantBuffers::VSClipPlanes);
    
    m_module.setDebugName         (clipPlaneBlock, "clip_info");
    m_module.decorateDescriptorSet(clipPlaneBlock, 0);
    m_module.decorateBinding      (clipPlaneBlock, bindingId);
    
    DxvkBindingInfo binding = { VK_DESCRIPTOR_TYPE_UNIFORM_BUFFER };
    binding.resourceBinding = bindingId;
    binding.viewType        = VK_IMAGE_VIEW_TYPE_MAX_ENUM;
    binding.access          = VK_ACCESS_UNIFORM_READ_BIT;
    binding.uboSet          = VK_TRUE;
    m_bindings.push_back(binding);

    // Declare output array for clip distances
    uint32_t clipDistArray = m_module.newVar(
      m_module.defPointerType(
        m_module.defArrayType(floatType, clipPlaneCountId),
        spv::StorageClassOutput),
      spv::StorageClassOutput);

    m_module.decorateBuiltIn(clipDistArray, spv::BuiltInClipDistance);

    // Always consider clip planes enabled when doing GPL by forcing 6 for the quick value.
    uint32_t clipPlaneCount = m_spec.get(m_module, m_specUbo, SpecClipPlaneCount, 0, 32, m_module.constu32(caps::MaxClipPlanes));

    // Compute clip distances
    for (uint32_t i = 0; i < caps::MaxClipPlanes; i++) {
      std::array<uint32_t, 2> blockMembers = {{
        m_module.constu32(0),
        m_module.constu32(i),
      }};
      
      uint32_t planeId = m_module.opLoad(vec4Type,
        m_module.opAccessChain(
          m_module.defPointerType(vec4Type, spv::StorageClassUniform),
          clipPlaneBlock, blockMembers.size(), blockMembers.data()));
      
      uint32_t distId = m_module.opDot(floatType, worldPos, planeId);

      uint32_t clipPlaneEnabled = m_module.opULessThan(boolType, m_module.constu32(i), clipPlaneCount);

      uint32_t value = m_module.opSelect(floatType, clipPlaneEnabled, distId, m_module.constf32(0.0f));
      
      m_module.opStore(m_module.opAccessChain(
        m_module.defPointerType(floatType, spv::StorageClassOutput),
        clipDistArray, 1, &blockMembers[1]), value);
    }
  }


  void D3D9FFShaderCompiler::alphaTestPS() {
    uint32_t uintPtr = m_module.defPointerType(m_uint32Type, spv::StorageClassPushConstant);

    auto oC0 = m_ps.out.COLOR;

    uint32_t alphaComponentId = 3;
    uint32_t alphaRefMember = m_module.constu32(uint32_t(D3D9RenderStateItem::AlphaRef));

    D3D9AlphaTestContext alphaTestContext;
    alphaTestContext.alphaFuncId = m_spec.get(m_module, m_specUbo, SpecAlphaCompareOp);
    alphaTestContext.alphaPrecisionId = m_spec.get(m_module, m_specUbo, SpecAlphaPrecisionBits);
    alphaTestContext.alphaRefId = m_module.opLoad(m_uint32Type,
      m_module.opAccessChain(uintPtr, m_rsBlock, 1, &alphaRefMember));
    alphaTestContext.alphaId = m_module.opCompositeExtract(m_floatType,
      m_module.opLoad(m_vec4Type, oC0),
      1, &alphaComponentId);

    DoFixedFunctionAlphaTest(m_module, alphaTestContext);
  }


  uint32_t D3D9FFShaderCompiler::emitMatrixTimesVector(uint32_t rowCount, uint32_t colCount, uint32_t matrix, uint32_t vector) {
    uint32_t f32Type = m_module.defFloatType(32);
    uint32_t vecType = m_module.defVectorType(f32Type, rowCount);
    uint32_t accum = 0;

    for (uint32_t i = 0; i < colCount; i++) {
      std::array<uint32_t, 4> indices = { i, i, i, i };

      uint32_t a = m_module.opVectorShuffle(vecType, vector, vector, rowCount, indices.data());
      uint32_t b = m_module.opCompositeExtract(vecType, matrix, 1, &i);

      accum = accum
        ? m_module.opFFma(vecType, a, b, accum)
        : m_module.opFMul(vecType, a, b);

      m_module.decorate(accum, spv::DecorationNoContraction);
    }

    return accum;
  }


  uint32_t D3D9FFShaderCompiler::emitVectorTimesMatrix(uint32_t rowCount, uint32_t colCount, uint32_t vector, uint32_t matrix) {
    uint32_t f32Type = m_module.defFloatType(32);
    uint32_t vecType = m_module.defVectorType(f32Type, colCount);
    uint32_t matType = m_module.defMatrixType(vecType, rowCount);

    matrix = m_module.opTranspose(matType, matrix);
    return emitMatrixTimesVector(colCount, rowCount, matrix, vector);
  }


  D3D9FFShader::D3D9FFShader(
          D3D9DeviceEx*         pDevice,
    const D3D9FFShaderKeyVS&    Key) {
    Sha1Hash hash = Sha1Hash::compute(&Key, sizeof(Key));
    DxvkShaderKey shaderKey = { VK_SHADER_STAGE_VERTEX_BIT, hash };

    std::string name = str::format("FF_", shaderKey.toString());

    D3D9FFShaderCompiler compiler(
      pDevice->GetDXVKDevice(),
      Key, name,
      pDevice->GetOptions());

    m_shader = compiler.compile();
    m_isgn   = compiler.isgn();

    Dump(pDevice, Key, name);

    m_shader->setShaderKey(shaderKey);
    pDevice->GetDXVKDevice()->registerShader(m_shader);
  }


  D3D9FFShader::D3D9FFShader(
          D3D9DeviceEx*         pDevice,
    const D3D9FFShaderKeyFS&    Key) {
    Sha1Hash hash = Sha1Hash::compute(&Key, sizeof(Key));
    DxvkShaderKey shaderKey = { VK_SHADER_STAGE_FRAGMENT_BIT, hash };

    std::string name = str::format("FF_", shaderKey.toString());

    D3D9FFShaderCompiler compiler(
      pDevice->GetDXVKDevice(),
      Key, name,
      pDevice->GetOptions());

    m_shader = compiler.compile();
    m_isgn   = compiler.isgn();

    Dump(pDevice, Key, name);

    m_shader->setShaderKey(shaderKey);
    pDevice->GetDXVKDevice()->registerShader(m_shader);
  }

  template <typename T>
  void D3D9FFShader::Dump(D3D9DeviceEx* pDevice, const T& Key, const std::string& Name) {
    const std::string& dumpPath = pDevice->GetOptions()->shaderDumpPath;

    if (dumpPath.size() != 0) {
      std::ofstream dumpStream(
        str::topath(str::format(dumpPath, "/", Name, ".spv").c_str()).c_str(),
        std::ios_base::binary | std::ios_base::trunc);
      
      m_shader->dump(dumpStream);
    }
  }


  D3D9FFShader D3D9FFShaderModuleSet::GetShaderModule(
          D3D9DeviceEx*         pDevice,
    const D3D9FFShaderKeyVS&    ShaderKey) {
    // Use the shader's unique key for the lookup
    auto entry = m_vsModules.find(ShaderKey);
    if (entry != m_vsModules.end())
      return entry->second;
    
    D3D9FFShader shader(
      pDevice, ShaderKey);

    m_vsModules.insert({ShaderKey, shader});

    return shader;
  }


  D3D9FFShader D3D9FFShaderModuleSet::GetShaderModule(
          D3D9DeviceEx*         pDevice,
    const D3D9FFShaderKeyFS&    ShaderKey) {
    // Use the shader's unique key for the lookup
    auto entry = m_fsModules.find(ShaderKey);
    if (entry != m_fsModules.end())
      return entry->second;
    
    D3D9FFShader shader(
      pDevice, ShaderKey);

    m_fsModules.insert({ShaderKey, shader});

    return shader;
  }


  size_t D3D9FFShaderKeyHash::operator () (const D3D9FFShaderKeyVS& key) const {
    DxvkHashState state;

    std::hash<uint32_t> uint32hash;

    for (uint32_t i = 0; i < std::size(key.Data.Primitive); i++)
      state.add(uint32hash(key.Data.Primitive[i]));

    return state;
  }


  size_t D3D9FFShaderKeyHash::operator () (const D3D9FFShaderKeyFS& key) const {
    DxvkHashState state;

    std::hash<uint32_t> uint32hash;

    for (uint32_t i = 0; i < caps::TextureStageCount; i++) {
      for (uint32_t j = 0; j < std::size(key.Stages[i].Primitive); j++)
        state.add(uint32hash(key.Stages[i].Primitive[j]));
    }

    return state;
  }


  bool operator == (const D3D9FFShaderKeyVS& a, const D3D9FFShaderKeyVS& b) {
    return std::memcmp(&a, &b, sizeof(D3D9FFShaderKeyVS)) == 0;
  }


  bool operator == (const D3D9FFShaderKeyFS& a, const D3D9FFShaderKeyFS& b) {
    return std::memcmp(&a, &b, sizeof(D3D9FFShaderKeyFS)) == 0;
  }


  bool operator != (const D3D9FFShaderKeyVS& a, const D3D9FFShaderKeyVS& b) {
    return !(a == b);
  }


  bool operator != (const D3D9FFShaderKeyFS& a, const D3D9FFShaderKeyFS& b) {
    return !(a == b);
  }


  bool D3D9FFShaderKeyEq::operator () (const D3D9FFShaderKeyVS& a, const D3D9FFShaderKeyVS& b) const {
    return a == b;
  }


  bool D3D9FFShaderKeyEq::operator () (const D3D9FFShaderKeyFS& a, const D3D9FFShaderKeyFS& b) const {
    return a == b;
  }


  static inline DxsoIsgn CreateFixedFunctionIsgn() {
    DxsoIsgn ffIsgn;

    ffIsgn.elems[ffIsgn.elemCount++].semantic = DxsoSemantic{ DxsoUsage::Position, 0 };
    ffIsgn.elems[ffIsgn.elemCount++].semantic = DxsoSemantic{ DxsoUsage::Normal, 0 };
    ffIsgn.elems[ffIsgn.elemCount++].semantic = DxsoSemantic{ DxsoUsage::Position, 1 };
    ffIsgn.elems[ffIsgn.elemCount++].semantic = DxsoSemantic{ DxsoUsage::Normal, 1 };
    for (uint32_t i = 0; i < 8; i++)
      ffIsgn.elems[ffIsgn.elemCount++].semantic = DxsoSemantic{ DxsoUsage::Texcoord, i };
    ffIsgn.elems[ffIsgn.elemCount++].semantic = DxsoSemantic{ DxsoUsage::Color, 0 };
    ffIsgn.elems[ffIsgn.elemCount++].semantic = DxsoSemantic{ DxsoUsage::Color, 1 };
    ffIsgn.elems[ffIsgn.elemCount++].semantic = DxsoSemantic{ DxsoUsage::Fog, 0 };
    ffIsgn.elems[ffIsgn.elemCount++].semantic = DxsoSemantic{ DxsoUsage::PointSize, 0 };
    ffIsgn.elems[ffIsgn.elemCount++].semantic = DxsoSemantic{ DxsoUsage::BlendWeight, 0 };
    ffIsgn.elems[ffIsgn.elemCount++].semantic = DxsoSemantic{ DxsoUsage::BlendIndices, 0 };

    return ffIsgn;
  }


  DxsoIsgn g_ffIsgn = CreateFixedFunctionIsgn();

}<|MERGE_RESOLUTION|>--- conflicted
+++ resolved
@@ -814,19 +814,11 @@
     const D3D9FFShaderKeyVS&       Key,
     const std::string&             Name,
           D3D9FixedFunctionOptions Options)
-<<<<<<< HEAD
-  : m_module(spvVersion(1, 6)), m_options(Options) {
-    m_programType = DxsoProgramTypes::VertexShader;
-    m_vsKey    = Key;
-    m_filename = Name;
-  }
-=======
   : m_filename    ( Name )
-  , m_module      ( spvVersion(1, 3) )
+  , m_module      ( spvVersion(1, 6) )
   , m_programType ( DxsoProgramTypes::VertexShader )
   , m_vsKey       ( Key )
   , m_options     ( Options ) { }
->>>>>>> 86cf0a3e
 
 
   D3D9FFShaderCompiler::D3D9FFShaderCompiler(
@@ -834,19 +826,11 @@
     const D3D9FFShaderKeyFS&       Key,
     const std::string&             Name,
           D3D9FixedFunctionOptions Options)
-<<<<<<< HEAD
-  : m_module(spvVersion(1, 6)), m_options(Options) {
-    m_programType = DxsoProgramTypes::PixelShader;
-    m_fsKey    = Key;
-    m_filename = Name;
-  }
-=======
   : m_filename    ( Name )
-  , m_module      ( spvVersion(1, 3) )
+  , m_module      ( spvVersion(1, 6) )
   , m_programType ( DxsoProgramTypes::PixelShader )
   , m_fsKey       ( Key )
   , m_options     ( Options ) { }
->>>>>>> 86cf0a3e
 
 
   Rc<DxvkShader> D3D9FFShaderCompiler::compile() {
