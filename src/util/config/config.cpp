#include <array>
#include <fstream>
#include <sstream>
#include <iostream>
#include <regex>
#include <utility>

#include "config.h"

#include "../log/log.h"

#include "../util_env.h"

namespace dxvk {

  using ProfileList = std::vector<std::pair<const char*, Config>>;


  const static ProfileList g_profiles = {{
    /**********************************************/
    /* D3D12 GAMES (vkd3d-proton with dxvk dxgi)  */
    /**********************************************/

    /* Diablo 4 - Will complain about missing  *
     * GPU unless dxgi Id match actual GPU Id  */
    { R"(\\Diablo IV\.exe$)", {{
      { "dxgi.hideNvidiaGpu",               "False"  },
    }} },
    /* WILD HEARTS™️                            *
     * D3D12 title using D3D11 device for      *
     * media texture creation, whereby a large *
     * chunk size only slows down media        *
     * initialization                          */
    { R"(\\WILD HEARTS(_Trial)?\.exe$)", {{
      { "dxvk.maxChunkSize",                 "4" },
    }} },
    /* Ratchet & Clank: Rift Apart - does not allow
     * enabling ray tracing if it sees an AMD GPU. */
    { R"(\\RiftApart\.exe$)", {{
      { "dxgi.hideNvidiaGpu",               "False" },
    }} },
    /* Metro Exodus Enhanced Edition picks GPU adapters
     * by available VRAM, which causes issues on some
     * systems with integrated graphics. */
    { R"(\\Metro Exodus Enhanced Edition\\MetroExodus\.exe$)", {{
      { "dxvk.hideIntegratedGraphics",      "True" },
    }} },
    /* Persona 3 Reload - disables vsync by default and
     * runs into severe frame latency issues on Deck. */
    { R"(\\P3R\.exe$)", {{
      { "dxgi.syncInterval",                "1" },
    }} },

    /**********************************************/
    /* D3D11 GAMES                                */
    /**********************************************/

    /* Batman Arkham Knight - doesn't like intel vendor id 
      (refuses to boot if vendor isn't 0x10de or 0x1002)  */
    { R"(\\BatmanAK\.exe$)", {{
      { "dxgi.hideIntelGpu",                "True" },
    }} },
    /* Assassin's Creed Syndicate: amdags issues  */
    { R"(\\ACS\.exe$)", {{
      { "dxgi.customVendorId",              "10de" },
    }} },
    /* Dissidia Final Fantasy NT Free Edition */
    { R"(\\dffnt\.exe$)", {{
      { "dxgi.deferSurfaceCreation",        "True" },
    }} },
    /* Elite Dangerous: Compiles weird shaders    *
     * when running on AMD hardware               */
    { R"(\\EliteDangerous64\.exe$)", {{
      { "dxgi.customVendorId",              "10de" },
    }} },
     /* EVE Online: Needs this to expose D3D12     *
     * otherwise D3D12 option on launcher is      *
     * greyed out                                 */
    { R"(\\evelauncher\.exe$)", {{
      { "d3d11.maxFeatureLevel",            "12_1" },
    }} },
    /* The Evil Within: Submits command lists     *
     * multiple times                             */
    { R"(\\EvilWithin(Demo)?\.exe$)", {{
      { "d3d11.dcSingleUseMode",            "False" },
      { "d3d11.cachedDynamicResources",     "vi"   },
    }} },
    /* Far Cry 2: Set vendor ID to Nvidia to avoid
     * vegetation artifacts on Intel, and set
     * apitrace mode to True to improve perf on all
     * hardware.                                  */
    { R"(\\(FarCry2|farcry2game)\.exe$)", {{
      { "d3d9.customVendorId",              "10de" },
      { "d3d9.cachedDynamicBuffers",        "True" },
    }} },
    /* Far Cry 3: Assumes clear(0.5) on an UNORM  *
     * format to result in 128 on AMD and 127 on  *
     * Nvidia. We assume that the Vulkan drivers  *
     * match the clear behaviour of D3D11.        *
     * Intel needs to match the AMD result        */
    { R"(\\(farcry3|fc3_blooddragon)_d3d11\.exe$)", {{
      { "dxgi.hideNvidiaGpu",               "False" },
      { "dxgi.hideIntelGpu",                "True" },
    }} },
    /* Far Cry 4 and Primal: Same as Far Cry 3    */
    { R"(\\(FarCry4|FCPrimal)\.exe$)", {{
      { "dxgi.hideNvidiaGpu",               "False" },
      { "dxgi.hideIntelGpu",                "True" },
    }} },
    /* Frostpunk: Renders one frame with D3D9     *
     * after creating the DXGI swap chain         */
    { R"(\\Frostpunk\.exe$)", {{
      { "dxgi.deferSurfaceCreation",        "True" },
      { "d3d11.cachedDynamicResources",     "c" },
    }} },
    /* Nioh: Apparently the same as the Atelier games  */
    { R"(\\nioh\.exe$)", {{
      { "d3d9.deferSurfaceCreation",        "True" },
    }} },
    /* Quantum Break: Mever initializes shared    *
     * memory in one of its compute shaders.      *
     * Also loves using MAP_WRITE on the same     *
     * set of resources multiple times per frame. */
    { R"(\\QuantumBreak\.exe$)", {{
      { "d3d11.zeroInitWorkgroupMemory",    "True" },
      { "d3d11.maxImplicitDiscardSize",     "-1"   },
    }} },
    /* Anno 2205: Random crashes with state cache */
    { R"(\\anno2205\.exe$)", {{
      { "dxvk.enableStateCache",            "False" },
    }} },
    /* Anno 1800: Poor performance without this   */
    { R"(\\Anno1800\.exe$)", {{
      { "d3d11.cachedDynamicResources",     "c"    },
    }} },
    /* Fifa '19+: Binds typed buffer SRV to shader *
     * that expects raw/structured buffer SRV     */
    { R"(\\FIFA(19|[2-9][0-9])(_demo)?\.exe$)", {{
      { "dxvk.useRawSsbo",                  "True" },
    }} },
    /* Resident Evil 2/3: Ignore WaW hazards      */
    { R"(\\re(2|3|3demo)\.exe$)", {{
      { "d3d11.relaxedBarriers",            "True" },
    }} },
    /* Devil May Cry 5                            */
    { R"(\\DevilMayCry5\.exe$)", {{
      { "d3d11.relaxedBarriers",            "True" },
    }} },
    /* Call of Duty WW2                           */
    { R"(\\s2_sp64_ship\.exe$)", {{
      { "dxgi.hideNvidiaGpu",               "False" },
    }} },
    /* Need for Speed 2015                        */
    { R"(\\NFS16\.exe$)", {{
      { "dxgi.hideNvidiaGpu",               "False" },
    }} },
    /* Mass Effect Andromeda                      */
    { R"(\\MassEffectAndromeda\.exe$)", {{
      { "dxgi.hideNvidiaGpu",               "False" },
    }} },
    /* Mirror`s Edge Catalyst: Crashes on AMD     */
    { R"(\\MirrorsEdgeCatalyst(Trial)?\.exe$)", {{
      { "dxgi.customVendorId",              "10de" },
    }} },
    /* Star Wars Battlefront (2015)               */
    { R"(\\starwarsbattlefront(trial)?\.exe$)", {{
      { "dxgi.customVendorId",              "10de" },
    }} },
    /* NieR Replicant                             */
    { R"(\\NieR Replicant ver\.1\.22474487139\.exe)", {{
      { "d3d11.cachedDynamicResources",     "vi"   },
    }} },
    /* SteamVR performance test                   */
    { R"(\\vr\.exe$)", {{
      { "d3d11.dcSingleUseMode",            "False" },
    }} },
    /* Hitman 2 - requires AGS library      */
    { R"(\\HITMAN2\.exe$)", {{
      { "dxgi.customVendorId",              "10de" },
    }} },
    /* Modern Warfare Remastered                  */
    { R"(\\h1(_[ms]p64_ship|-mod)\.exe$)", {{
      { "dxgi.customVendorId",              "10de" },
    }} },
    /* H2M-Mod - Modern Warfare Remastered        */
    { R"(\\h2m-mod\.exe$)", {{
      { "dxgi.customVendorId",              "10de" },
    }} },
    /* Modern Warfare 2 Campaign Remastered       *
     * AMD AGS crash same as above                */
    { R"(\\MW2CR\.exe$)", {{
      { "dxgi.customVendorId",              "10de" },
    }} },
    /* Crysis 3 - slower if it notices AMD card     *
     * Apitrace mode helps massively in cpu bound   *
     * game parts                                   */
    { R"(\\Crysis3\.exe$)", {{
      { "dxgi.customVendorId",              "10de" },
      { "d3d11.cachedDynamicResources",     "a"    },
    }} },
    /* Crysis 3 Remastered                          *
     * Apitrace mode helps massively in cpu bound   *
     * game parts                                   */
    { R"(\\Crysis3Remastered\.exe$)", {{
      { "d3d11.cachedDynamicResources",     "a"    },
    }} },
    /* Atelier series - games try to render video *
     * with a D3D9 swap chain over the DXGI swap  *
     * chain, which breaks D3D11 presentation     */
    { R"(\\Atelier_(Ayesha|Escha_and_Logy|Shallie)(_EN)?\.exe$)", {{
      { "d3d9.deferSurfaceCreation",        "True" },
    }} },
    /* Atelier Firis                              */
    { R"(\\A18\.exe$)", {{
      { "d3d9.deferSurfaceCreation",        "True" },
    }} },
    /* Atelier Rorona/Totori/Meruru               */
    { R"(\\A(11R|12V|13V)_x64_Release(_en)?\.exe$)", {{
      { "d3d9.deferSurfaceCreation",        "True" },
    }} },
    /* Just how many of these games are there?    */
    { R"(\\Atelier_(Lulua|Lydie_and_Suelle|Ryza(_2|_3)?|Sophie_2)\.exe$)", {{
      { "d3d9.deferSurfaceCreation",        "True" },
    }} },
    /* ...                                        */
    { R"(\\Atelier_(Lydie_and_Suelle|Firis|Sophie)_DX\.exe$)", {{
      { "d3d9.deferSurfaceCreation",        "True" },
    }} },
    /* Fairy Tail                                 */
    { R"(\\FAIRY_TAIL\.exe$)", {{
      { "d3d9.deferSurfaceCreation",        "True" },
    }} },
    /* Nights of Azure                            */
    { R"(\\CNN\.exe$)", {{
      { "d3d9.deferSurfaceCreation",        "True" },
    }} },
    /* Star Wars Battlefront II: amdags issues    */
    { R"(\\starwarsbattlefrontii\.exe$)", {{
      { "dxgi.customVendorId",              "10de" },
    }} },
    /* F1 games - do not synchronize TGSM access  *
     * in a compute shader, causing artifacts     */
    { R"(\\F1_20(1[89]|[2-9][0-9])\.exe$)", {{
      { "d3d11.forceVolatileTgsmAccess",    "True" },
    }} },
    /* Darksiders Warmastered - apparently reads  *
     * from write-only mapped buffers             */
    { R"(\\darksiders1\.exe$)", {{
      { "d3d11.cachedDynamicResources",     "a"    },
    }} },
    /* Monster Hunter World                       */
    { R"(\\MonsterHunterWorld\.exe$)", {{
      { "d3d11.cachedDynamicResources",     "a"    },
    }} },
    /* Kingdome Come: Deliverance                 */
    { R"(\\KingdomCome\.exe$)", {{
      { "d3d11.cachedDynamicResources",     "a"    },
    }} },
    /* Homefront: The Revolution                  */
    { R"(\\Homefront2_Release\.exe$)", {{
      { "d3d11.cachedDynamicResources",     "a"    },
    }} },
    /* Sniper Ghost Warrior Contracts             */
    { R"(\\SGWContracts\.exe$)", {{
      { "d3d11.cachedDynamicResources",     "a"    },
    }} },
    /* Armored Warfare             */
    { R"(\\armoredwarfare\.exe$)", {{
      { "d3d11.cachedDynamicResources",     "c"    },
    }} },
    /* Shadow of the Tomb Raider - invariant      *
     * position breaks character rendering on NV  */
    { R"(\\SOTTR\.exe$)", {{
      { "d3d11.invariantPosition",          "False" },
      { "d3d11.floatControls",              "False" },
    }} },
    /* Nioh 2                                     */
    { R"(\\nioh2\.exe$)", {{
      { "dxgi.deferSurfaceCreation",        "True" },
    }} },
    /* Crazy Machines 3 - crashes on long device  *
     * descriptions                               */
    { R"(\\cm3\.exe$)", {{
      { "dxgi.customDeviceDesc",            "DXVK Adapter" },
    }} },
    /* World of Final Fantasy: Broken and useless *
     * use of 4x MSAA throughout the renderer     */
    { R"(\\WOFF\.exe$)", {{
      { "d3d11.disableMsaa",                "True" },
    }} },
     /* Mary Skelter 2 - Broken MSAA              */
    { R"(\\MarySkelter2\.exe$)", {{
      { "d3d11.disableMsaa",                "True" },
    }} },
    /* Final Fantasy XIV: Uses lots of HVV and    *
     * also reads some uncached memory.           */
    { R"(\\ffxiv_dx11\.exe$)", {{
      { "d3d11.cachedDynamicResources",     "vi"   },
    }} },
    /* Final Fantasy XV: VXAO does thousands of   *
     * draw calls with the same UAV bound         */
    { R"(\\ffxv_s\.exe$)", {{
      { "d3d11.ignoreGraphicsBarriers",     "True" },
    }} },
    /* God of War - relies on NVAPI/AMDAGS for    *
     * barrier stuff, needs nvapi for DLSS        */
    { R"(\\GoW\.exe$)", {{
      { "d3d11.ignoreGraphicsBarriers",     "True" },
      { "d3d11.relaxedBarriers",            "True" },
      { "dxgi.hideNvidiaGpu",               "False" },
      { "dxgi.maxFrameLatency",             "1"    },
    }} },
    /* AoE 2 DE - runs poorly for some users      */
    { R"(\\AoE2DE_s\.exe$)", {{
      { "d3d11.cachedDynamicResources",     "a"    },
    }} },
    /* Total War: Warhammer III                   */
    { R"(\\Warhammer3\.exe$)", {{
      { "d3d11.maxDynamicImageBufferSize",  "4096" },
    }} },
    /* Assassin's Creed 3 and 4                   */
    { R"(\\ac(3|4bf)[sm]p\.exe$)", {{
      { "d3d11.cachedDynamicResources",     "a"    },
    }} },
    /* Stranger of Paradise - FF Origin           */
    { R"(\\SOPFFO\.exe$)", {{
      { "d3d9.deferSurfaceCreation",        "True" },
    /* Small Radios Big Televisions               */
    }} },
    { R"(\\SRBT\.exe$)", {{
      { "d3d9.deferSurfaceCreation",        "True" },
    }} },
    /* A Way Out: fix for stuttering and low fps  */
    { R"(\\AWayOut(_friend)?\.exe$)", {{
      { "dxgi.maxFrameLatency",             "1" },
    }} },
    /* Garden Warfare 2
       Won't start on amd Id without atiadlxx     */
    { R"(\\GW2\.Main_Win64_Retail\.exe$)", {{
      { "dxgi.customVendorId",              "10de"   },
    }} },
    /* DayZ */
    { R"(\\DayZ_x64\.exe$)", {{
      { "d3d11.cachedDynamicResources",     "cr" },
    }} },
    /* Stray - writes to the same UAV every draw, *
     * presumably for culling, which doesn't play *
     * nicely with D3D11 without vendor libraries */
    { R"(\\Stray-Win64-Shipping\.exe$)", {{
      { "d3d11.ignoreGraphicsBarriers",     "True" },
    }} },
    /* Metal Gear Solid V: Ground Zeroes          *
     * Texture quality can break at high vram     */
    { R"(\\MgsGroundZeroes\.exe$)", {{
      { "dxgi.maxDeviceMemory",             "4095" },
    }} },
    /* Shantae and the Pirate's Curse             *
     * Game speeds up above 60 fps                */
    { R"(\\ShantaeCurse\.exe$)", {{
      { "dxgi.maxFrameRate",                "60" },
    }} },
    /* Mighty Switch Force! Collection            *
     * Games speed up above 60 fps                */
    { R"(\\MSFC\.exe$)", {{
      { "dxgi.maxFrameRate",                "60" },
    }} },
    /* Cardfight!! Vanguard Dear Days:            *
     * Submits command lists multiple times       */
    { R"(\\VG2\.exe$)", {{
      { "d3d11.dcSingleUseMode",            "False" },
    }} },
    /* Battlefield: Bad Company 2                 *
     * Gets rid of black flickering               */
    { R"(\\BFBC2Game\.exe$)", {{
      { "d3d11.floatControls",              "False" },
    }} },
    /* Sonic Frontiers - flickering shadows and   *
     * vegetation when GPU-bound                  */
    { R"(\\SonicFrontiers\.exe$)", {{
      { "dxgi.maxFrameLatency",             "1" },
    }} },
    /* SpellForce 3 Reforced & expansions         *
     * Greatly improves CPU bound performance     */
    { R"(\\SF3ClientFinal\.exe$)", {{
      { "d3d11.cachedDynamicResources",     "v" },
    }} },
    /* Tom Clancy's Ghost Recon Breakpoint        */
    { R"(\\GRB\.exe$)", {{
      { "dxgi.hideNvidiaGpu",               "False" },
    }} },
    /* GTA V performance issues                   */
    { R"(\\GTA5\.exe$)", {{
      { "d3d11.cachedDynamicResources",     "vi"   },
    }} },
    /* Crash Bandicoot N. Sane Trilogy            *
     * Work around some vsync funkiness           */
    { R"(\\CrashBandicootNSaneTrilogy\.exe$)", {{
      { "dxgi.syncInterval",                "1"   },
    }} },
    /* SnowRunner                                 */
    { R"(\\SnowRunner\.exe$)", {{
      { "d3d11.dcSingleUseMode",            "False" },
    }} },
    /* Rockstar Games Launcher                    */
    { R"(\\Rockstar Games\\Launcher\\Launcher\.exe$)", {{
      { "dxvk.maxChunkSize",                "1"   },
    }} },
    /* Rockstar Social Club                       */
    { R"(\\Rockstar Games\\Social Club\\SocialClubHelper\.exe$)", {{
      { "dxvk.maxChunkSize",                "1"   },
    }} },
    /* EA Desktop App                             */
    { R"(\\EADesktop\.exe$)", {{
      { "dxvk.maxChunkSize",                "1"   },
    }} },
    /* Origin app (legacy EA Desktop)             */
    { R"(\\Origin\\(Origin|OriginWebHelperService)\.exe$)", {{
      { "dxvk.maxChunkSize",                "1"   },
    }} },
    /* Ubisoft Connect (UPlay)                    */
    { R"(\\Ubisoft\\Ubisoft Game Launcher\\(UbisoftConnect|upc)\.exe$)", {{
      { "dxvk.maxChunkSize",                "1"   },
    }} },
    /* GOG Galaxy                                 */
    { R"(\\GalaxyClient\.exe$)", {{
      { "dxvk.maxChunkSize",                "1"   },
    }} },
    /* Epic Games Launcher                        */
    { R"(\\(EpicGamesLauncher|EpicWebHelper)\.exe$)", {{
      { "dxvk.maxChunkSize",                "1"   },
    }} },
    /* Blizzard Entertainment Battle.net          */
    { R"(\\Battle\.net\.exe$)", {{
      { "dxvk.maxChunkSize",                "1" },
    }} },
    /* Fallout 76
     * Game tries to be too "smart" and changes sync
     * interval based on performance (in fullscreen)
     * or tries to match (or ratio below) 60fps
     * (in windowed).
     *
     * Ends up getting in a loop where it will switch
     * and start stuttering, or get stuck at targeting
     * 30Hz in fullscreen.
     * Windowed mode being locked to 60fps as well is
     * pretty suboptimal...
     */
    { R"(\\Fallout76\.exe$)", {{
      { "dxgi.syncInterval",                "1" },
    }} },
    /* Bladestorm Nightmare                       *
     * Game speed increases when above 60 fps in  *
     * the tavern area                            */
    { R"(\\BLADESTORM Nightmare\\Launch_(EA|JP)\.exe$)", {{
      { "dxgi.maxFrameRate",                "60"  },
    }} },
    /* Ghost Recon Wildlands                      */
    { R"(\\GRW\.exe$)", {{
      { "d3d11.dcSingleUseMode",            "False" },
    }} },
    /* Vindictus d3d11 CPU bound perf             */
    { R"(\\Vindictus(_x64)?\.exe$)", {{
      { "d3d11.cachedDynamicResources",     "cr"   },
    }} },
    /* Riders Republic - Statically linked AMDAGS */
    { R"(\\RidersRepublic(_BE)?\.exe$)", {{
      { "dxgi.hideAmdGpu",                "True"   },
    }} },
    /* Kenshi                                     *
     * Helps CPU bound performance                */
    { R"(\\kenshi_x64\.exe$)", {{
      { "d3d11.cachedDynamicResources",     "v"    },
    }} },
    /* Granblue Relink: Spams pixel shader UAVs   *
     * and assumes that AMD GPUs do not expose    *
     * native command lists for AGS usage         */
    { R"(\\granblue_fantasy_relink\.exe$)", {{
      { "d3d11.ignoreGraphicsBarriers",     "True"  },
      { "d3d11.exposeDriverCommandLists",   "False" },
      { "dxgi.hideNvidiaGpu",               "False" },
    }} },
    /* Crysis 1/Warhead - Game bug in d3d10 makes *
     * it select lowest supported refresh rate    */
    { R"(\\Crysis(64)?\.exe$)", {{
      { "d3d9.maxFrameRate",              "-1"      },
      { "dxgi.maxFrameRate",              "-1"      },
    }} },
<<<<<<< HEAD
    /* Kena: Bridge of Spirits: intel water       * 
      flickering issues                           */
    { R"(\\Kena-Win64-Shipping\.exe$)", {{
      { "dxgi.hideIntelGpu",                 "True" },
=======
    /* EDF6 - possible race condition?            */
    { R"(\\EDF6\.exe$)", {{
      { "d3d11.enableContextLock",          "True" },
>>>>>>> 02d8fa59
    }} },

    /**********************************************/
    /* D3D9 GAMES                                 */
    /**********************************************/

    /* A Hat in Time                              */
    { R"(\\HatinTimeGame\.exe$)", {{
      { "d3d9.strictPow",                   "False" },
      { "d3d9.lenientClear",                "True" },
    }} },
    /* Anarchy Online                             */
    { R"(\\anarchyonline\.exe$)", {{
      { "d3d9.memoryTrackTest",             "True" },
    }} },
    /* Borderlands 2 and The Pre Sequel!           */
    { R"(\\Borderlands(2|PreSequel)\.exe$)", {{
      { "d3d9.lenientClear",                "True" },
      { "d3d9.supportDFFormats",            "False" },
    }} },
    /* Borderlands                                */
    { R"(\\Borderlands\.exe$)", {{
      { "d3d9.lenientClear",                "True" },
    }} },
    /* Gothic 3                                   */
    { R"(\\Gothic(3|3Final| III Forsaken Gods)\.exe$)", {{
      { "d3d9.supportDFFormats",            "False" },
    }} },
    /* Sonic Adventure 2                          */
    { R"(\\Sonic Adventure 2\\(launcher|sonic2app)\.exe$)", {{
      { "d3d9.floatEmulation",              "Strict" },
      { "d3d9.maxFrameRate",                "60" },
    }} },
    /* The Sims 2,
       Body Shop,
       The Sims Life Stories,
       The Sims Pet Stories,
       and The Sims Castaway Stories             */
    { R"(\\(Sims2.*|TS2BodyShop|SimsLS|SimsPS|SimsCS)\.exe$)", {{
      { "d3d9.customVendorId",              "10de" },
      { "d3d9.customDeviceId",              "0091" },
      { "d3d9.customDeviceDesc",            "GeForce 7800 GTX" },
      { "d3d9.disableA8RT",                 "True" },
      { "d3d9.supportX4R4G4B4",             "False" },
      { "d3d9.maxAvailableMemory",          "2048" },
      { "d3d9.memoryTrackTest",             "True" },
      { "d3d9.cachedDynamicBuffers",        "True" },
    }} },
    /* Dead Space uses the a NULL render target instead
       of a 1x1 one if DF24 is NOT supported
       Mouse and physics issues above 60 FPS
       Built-in Vsync Locks the game to 30 FPS    */
    { R"(\\Dead Space\.exe$)", {{
      { "d3d9.supportDFFormats",                 "False" },
      { "d3d9.maxFrameRate",                     "60" },
      { "d3d9.presentInterval",                  "1" },
    }} },
    /* Dead Space 2
       Physics issues above 60 FPS
       Built-in Vsync Locks the game to 30 FPS
    */
    { R"(\\deadspace2\.exe$)", {{
      { "d3d9.maxFrameRate",                     "60" },
      { "d3d9.presentInterval",                  "1" },
    }} },
    /* Halo CE/HaloPC                             */
    { R"(\\halo(ce)?\.exe$)", {{
      // Game enables minor decal layering fixes
      // specifically when it detects AMD.
      // Avoids chip being detected as unsupported
      // when on intel. Avoids possible path towards
      // invalid texture addressing methods.
      { "d3d9.customVendorId",              "1002" },
      // Avoids card not recognized error.
      // Keeps game's rendering methods consistent
      // for optimal compatibility.
      { "d3d9.customDeviceId",              "4172" },
      // The game uses incorrect sampler types in
      // the shaders for glass rendering which
      // breaks it on native + us if we don't
      // spec-constantly chose the sampler type
      // automagically.
      { "d3d9.forceSamplerTypeSpecConstants", "True" },
    }} },
    /* Counter Strike: Global Offensive
       Needs NVAPI to avoid a forced AO + Smoke
       exploit so we must force AMD vendor ID.    */
    { R"(\\csgo\.exe$)", {{
      { "d3d9.customVendorId",              "1002" },
    }} },
    /* Vampire - The Masquerade Bloodlines        */
    { R"(\\vampire\.exe$)", {{
      { "d3d9.deferSurfaceCreation",        "True" },
      { "d3d9.memoryTrackTest",             "True" },
      { "d3d9.maxAvailableMemory",          "1024" },
    }} },
    /* Senran Kagura Shinovi Versus               */
    { R"(\\SKShinoviVersus\.exe$)", {{
      { "d3d9.forceAspectRatio",            "16:9" },
    }} },
    /* Skyrim (NVAPI)                             */
    { R"(\\TESV\.exe$)", {{
      { "d3d9.customVendorId",              "1002" },
    }} },
    /* Hyperdimension Neptunia U: Action Unleashed */
    { R"(\\Neptunia\.exe$)", {{
      { "d3d9.forceAspectRatio",            "16:9" },
    }} },
    /* GTA IV (NVAPI)                             */
    /* Also thinks we're always on Intel          *
     * and will report/use bad amounts of VRAM.
     * Disabling support for DF texture formats
     * makes the game use a better looking render
     * path for mirrors.
     * Also runs into issues after alt-tabbing.   */
    { R"(\\(GTAIV|EFLC)\.exe$)", {{
      { "d3d9.customVendorId",              "1002" },
      { "dxgi.emulateUMA",                  "True" },
      { "d3d9.supportDFFormats",            "False" },
      { "d3d9.deviceLossOnFocusLoss",       "True" },
    }} },
    /* Battlefield 2 & Battlefield 2142           *
     * Bad z-pass and ingame GUI loss on alt tab  *
     * Also hang when alt tabbing which seems     *
     * like a game bug that d3d9 drivers work     *
     * around.                                    */
    { R"(\\(BF2|BF2142)\.exe$)", {{
      { "d3d9.deviceLossOnFocusLoss",       "True" },
      { "d3d9.countLosableResources",       "False"},
    }} },
    /* SpellForce 2 Series                        */
    { R"(\\SpellForce2.*\.exe$)", {{
      { "d3d9.forceSamplerTypeSpecConstants", "True" },
    }} },
    /* Tomb Raider: Legend, Anniversary, Underworld  *
     * Read from a buffer created with:              *
     * D3DPOOL_DEFAULT,                              *
     * D3DUSAGE_DYNAMIC | D3DUSAGE_WRITEONLY buffer. *
     * Legend flickers with next gen content option. */
    { R"(\\(trl|tra|tru)\.exe$)", {{
      { "d3d9.cachedDynamicBuffers",        "True" },
      { "d3d9.maxFrameRate",                "60" },
    }} },
    /* Everquest                                 */
    { R"(\\eqgame\.exe$)", {{
      { "d3d9.cachedDynamicBuffers",        "True" },
    }} },
    /* Dark Messiah of Might & Magic             */
    { R"(\\mm\.exe$)", {{
      { "d3d9.deferSurfaceCreation",        "True" },
      { "d3d9.memoryTrackTest",             "True" },
    }} },
    /* Mafia 2                                   */
    { R"(\\mafia2\.exe$)", {{
      { "d3d9.customVendorId",              "10de" },
      { "d3d9.customDeviceId",              "0402" },
    }} },
    /* Warhammer: Online                         */
    { R"(\\(WAR(-64)?|WARTEST(-64)?)\.exe$)", {{
      { "d3d9.customVendorId",              "1002" },
    }} },
    /* Dragon Nest                               */
    { R"(\\DragonNest_x64\.exe$)", {{
      { "d3d9.memoryTrackTest ",            "True" },
    }} },
    /* Dal Segno                                 */
    { R"(\\DST\.exe$)", {{
      { "d3d9.deferSurfaceCreation",        "True" },
    }} },
    /* Kohan II                                  */
    { R"(\\k2\.exe$)", {{
      { "d3d9.memoryTrackTest",             "True" },
    }} },
    /* Ninja Gaiden Sigma 1/2                    */
    { R"(\\NINJA GAIDEN SIGMA(2)?\.exe$)", {{
      { "d3d9.deferSurfaceCreation",        "True" },
    }} },
    /* Demon Stone breaks at frame rates > 60fps */
    { R"(\\Demonstone\.exe$)", {{
      { "d3d9.maxFrameRate",                "60" },
    }} },
    /* Far Cry 1 has worse water rendering when it detects AMD GPUs */
    { R"(\\FarCry\.exe$)", {{
      { "d3d9.customVendorId",              "10de" },
    }} },
    /* Earth Defense Force 5 */
    { R"(\\EDF5\.exe$)", {{
      { "dxgi.tearFree",                    "False" },
      { "dxgi.syncInterval",                "1"     },
    }} },
    /* Sine Mora EX */
    { R"(\\SineMoraEX\.exe$)", {{
      { "d3d9.maxFrameRate",                "60" },
    }} },
    /* Red Orchestra 2                           */
    { R"(\\ROGame\.exe$)", {{
      { "d3d9.floatEmulation",              "Strict" },
    }} },
    /* Dark Souls II                            */
    { R"(\\DarkSoulsII\.exe$)", {{
      { "d3d9.floatEmulation",              "Strict" },
    }} },
    /* Dogfight 1942                            */
    { R"(\\Dogfight1942\.exe$)", {{
      { "d3d9.floatEmulation",              "Strict" },
    }} },
    /* Bayonetta                                */
    { R"(\\Bayonetta\.exe$)", {{
      { "d3d9.floatEmulation",              "Strict" },
    }} },
    /* Rayman Origins                           */
    { R"(\\Rayman Origins\.exe$)", {{
      { "d3d9.floatEmulation",              "Strict" },
    }} },
    /* Guilty Gear Xrd -Relevator-              */
    { R"(\\GuiltyGearXrd\.exe$)", {{
      { "d3d9.floatEmulation",              "Strict" },
    }} },
    /* Richard Burns Rally                      */
    { R"(\\RichardBurnsRally_SSE\.exe$)", {{
      { "d3d9.floatEmulation",              "Strict" },
    }} },
    /* BlazBlue Centralfiction                  */
    { R"(\\BBCF\.exe$)", {{
      { "d3d9.floatEmulation",              "Strict" },
      { "d3d9.textureMemory",               "0"   },
    }} },
    /* Limbo                                    */
    { R"(\\limbo\.exe$)", {{
      { "d3d9.maxFrameRate",                "60" },
    }} },
    /* Escape from Tarkov launcher
       Same issue as Warhammer: RoR above       */
    { R"(\\BsgLauncher\.exe$)", {{
      { "d3d9.shaderModel",                 "1" },
    }} },
    /* Star Wars The Force Unleashed 2          *
     * Black particles because it tries to bind *
     * a 2D texture for a shader that           *
     * declares a 3d texture.                   */
    { R"(\\SWTFU2\.exe$)", {{
      { "d3d9.forceSamplerTypeSpecConstants",  "True" },
    }} },
    /* Majesty 2 (Collection)                   *
     * Crashes on UMA without a memory limit,   *
     * since the game(s) will allocate all      *
     * available VRAM on startup.               */
    { R"(\\Majesty2\.exe$)", {{
      { "d3d9.memoryTrackTest",             "True" },
      { "d3d9.maxAvailableMemory",          "2048" },
    }} },
    /* Myst V End of Ages                       *
     * White textures unless it sees Nvidia,    *
     * Intel or ATI VendorId.                   *
     * "Radeon" in gpu description also works.  *
     * countLosable for resolution change crash.*/
    { R"(\\eoa\.exe$)", {{
      { "d3d9.customVendorId",              "10de" },
      { "d3d9.countLosableResources",       "False" },
    }} },
    /* Supreme Commander & Forged Alliance Forever */
    { R"(\\(SupremeCommander|ForgedAlliance)\.exe$)", {{
      { "d3d9.floatEmulation",              "Strict" },
    }} },
    /* Star Wars The Old Republic */
    { R"(\\swtor\.exe$)", {{
      { "d3d9.forceSamplerTypeSpecConstants", "True" },
    }} },
    /* Bionic Commando
       Physics break at high fps               */
    { R"(\\bionic_commando\.exe$)", {{
      { "d3d9.maxFrameRate",                "60" },
    }} },
    /* Beyond Good And Evil                     *
     * UI breaks at high fps                     */
    { R"(\\BGE\.exe$)", {{
      { "d3d9.maxFrameRate",                "60" },
    }} },
    /* King Of Fighters XIII                     *
     * In-game speed increases on high FPS       */
    { R"(\\kof(xiii|13_win32_Release)\.exe$)", {{
      { "d3d9.maxFrameRate",                "60" },
    }} },
    /* YS Origin                                *
     * Helps very bad frametimes in some areas  */
    { R"(\\yso_win\.exe$)", {{
      { "d3d9.maxFrameLatency",             "1" },
    }} },
    /* Saints Row 2 - Prevents unmap crash      */
    { R"(\\SR2_pc\.exe$)", {{
      { "d3d9.textureMemory",               "0" },
    }} },
    /* Witcher 1: Very long loading times       */
    { R"(\\witcher\.exe$)", {{
      { "d3d9.cachedDynamicBuffers",        "True" },
    }} },
    /* Guitar Hero World Tour                   *
     * Very prone to address space crashes      */
    { R"(\\(GHWT|GHWT_Definitive)\.exe$)", {{
      { "d3d9.textureMemory",               "16" },
      { "d3d9.allowDirectBufferMapping",    "False" },
    }} },
    /* Heroes of Annihilated Empires            *
     * Has issues with texture rendering and    *
     * video memory detection otherwise.        */
    { R"(\\Heroes (o|O)f Annihilated Empires.*\\engine\.exe$)", {{
      { "d3d9.memoryTrackTest",             "True" },
      { "d3d9.maxAvailableMemory",          "2048" },
    }} },
    /* The Ship (2004)                          */
    { R"(\\ship\.exe$)", {{
      { "d3d9.memoryTrackTest",             "True" },
    }} },
    /* SiN Episodes Emergence                   */
    { R"(\\SinEpisodes\.exe$)", {{
      { "d3d9.memoryTrackTest",             "True" },
    }} },
    /* Hammer World Editor                      */
    { R"(\\(hammer(plusplus)?|mallet|wc)\.exe$)", {{
      { "d3d9.cachedDynamicBuffers",        "True" },
    }} },
    /* Dragon Age Origins                       *
     * Keeps unmapping the same 3 1MB buffers   *
     * thousands of times when you alt-tab out  *
     * Causing it to crash OOM                  */
    { R"(\\DAOrigins\.exe$)" , {{
      { "d3d9.allowDirectBufferMapping",    "False" },
    }} },
    /* Fallout 3 - Doesn't like Intel Id       */
    { R"(\\Fallout3\.exe$)", {{
      { "d3d9.customVendorId",              "10de" },
    }} },
    /* Sonic & All-Stars Racing Transformed    *
     * Helps performance when Resizable BAR    *
     * is enabled                              */
    { R"(\\ASN_App_PcDx9_Final\.exe$)", {{
      { "d3d9.cachedDynamicBuffers",        "True" },
    }} },
    /* Black Mesa                              *
     * Artifacts & broken flashlight on Intel  */
    { R"(\\bms\.exe$)", {{
      { "d3d9.customVendorId",              "10de" },
    }} },
    /* Final Fantasy XIV - Direct3D 9 mode     *
     * Can crash with unmapping                */
    { R"(\\ffxiv\.exe$)", {{
      { "d3d9.textureMemory",               "0"   },
    }} },
    /* Alien Rage                              *
     * GTX 295 & disable Hack to fix shadows   */
    { R"(\\(ShippingPC-AFEARGame|ARageMP)\.exe$)", {{
      { "d3d9.customVendorId",              "10de" },
      { "d3d9.customDeviceId",              "05E0" },
      { "dxgi.hideNvidiaGpu",               "False" },
    }} },
    /* Battle Fantasia Revised Edition         *
     * Speedup above 60fps                     */
    { R"(\\bf10\.exe$)", {{
      { "d3d9.maxFrameRate",                "60" },
    }} },
    /* Codename Panzers Phase One/Two          *
     * Main menu won't render after intros     *
     * and CPU bound performance               */
    { R"(\\(PANZERS|PANZERS_Phase_2)\.exe$)", {{
      { "d3d9.enableDialogMode",            "True"   },
      { "d3d9.cachedDynamicBuffers",        "True"   },
    }} },
    /* DC Universe Online                      *
     * Freezes after alt tabbing               */
    { R"(\\DCGAME\.EXE$)", {{
      { "d3d9.deviceLossOnFocusLoss",       "True" },
    }} },
    /* Halo Online                             *
     * Black textures                          */
    { R"(\\eldorado\.exe$)", {{
      { "d3d9.floatEmulation",              "Strict"   },
      { "d3d9.allowDirectBufferMapping",    "False" },
    }} },
    /* Injustice: Gods Among Us                *
     * Locks a buffer that's still in use      */
    { R"(\\injustice\.exe$)", {{
      { "d3d9.allowDirectBufferMapping",    "False" },
    }} },
    /* STEINS;GATE ELITE                       */
    { R"(\\SG_ELITE\\Game\.exe$)", {{
      { "d3d9.maxFrameRate",                "60" },
    }} },
    /* The Incredibles                         */
    { R"(\\IncPC\.exe$)", {{
      { "d3d9.maxFrameRate",                "59" },
    }} },
    /* Conflict Vietnam                        */
    { R"(\\Vietnam\.exe$)", {{
      { "d3d9.maxFrameRate",                "60" },
    }} },
    /* Project: Snowblind                      */
    { R"(\\Snowblind\.(SP|MP|exe)$)", {{
      { "d3d9.maxFrameRate",                "60" },
    }} },
    /* Aviary Attorney                         */
    { R"(\\Aviary Attorney\\nw\.exe$)", {{
      { "d3d9.maxFrameRate",                "60" },
    }} },
    /* Drakensang: The Dark Eye                */
    { R"(\\drakensang\.exe$)", {{
      { "d3d9.deferSurfaceCreation",        "True" },
    }} },
    /* Age of Empires 2 - janky frame timing   */
    { R"(\\AoK HD\.exe$)", {{
      { "d3d9.maxFrameLatency",             "1" },
    }} },
    /* Battlestations Midway                   */
    { R"(\\Battlestationsmidway\.exe$)", {{
      { "d3d9.cachedDynamicBuffers",     "True" },
    }} },
    /* SkyDrift                                 *
     * Works around alt tab OOM crash           */
    { R"(\\SkyDrift\.exe$)" , {{
      { "d3d9.allowDirectBufferMapping",    "False" },
    }} },
     /* Assassin's Creed 2                      *
     *  Helps alt tab crash on Linux            */
    { R"(\\AssassinsCreedIIGame\.exe$)" , {{
      { "d3d9.deviceLossOnFocusLoss",       "True" },
    }} },
    /* Sonic CD                                */
    { R"(\\soniccd\.exe$)", {{
      { "d3d9.maxFrameRate",                "60" },
    }} },
    /* UK Truck Simulator 1                    */
    { R"(\\UK Truck Simulator\\bin\\win_x86\\game\.exe$)", {{
      { "d3d9.floatEmulation",              "Strict" },
    }} },
    /* d3d9 Supreme Ruler games              *
     * Leaks a StateBlock leading                *
     * to Reset calls failing                    */
    { R"(\\SupremeRuler(Ultimate|GreatWar|1936|CW)\.exe$)", {{
      { "d3d9.countLosableResources",       "False" },
    }} },
    /* Operation Flashpoint: Red River           *
     * Flickering issues                         */
    { R"(\\RedRiver\.exe$)", {{
      { "d3d9.floatEmulation",              "Strict" },
    }} },
    /* Dark Void - Crashes above 60fps in places */
    { R"(\\ShippingPC-SkyGame\.exe$)", {{
      { "d3d9.maxFrameRate",                "60" },
    }} },
    /* 9th Dawn II                               *
     * OpenGL game that also spins up d3d9       *
     * Black screens without config              */
    { R"(\\ninthdawnii\.exe$)", {{
      { "d3d9.deferSurfaceCreation",        "True" },
    }} },
    /* Delta Force: Xtreme 1 & 2                 *
     * Black screen on Alt-Tab and performance   */
    { R"(\\(DFX|dfx2)\.exe$)", {{
      { "d3d9.deviceLossOnFocusLoss",       "True" },
      { "d3d9.cachedDynamicBuffers",        "True" },
    }} },
    /* The Sims 3 - Black screen on alt-tab      */
    { R"(\\TS3(W)?\.exe$)", {{ 
      { "d3d9.deviceLossOnFocusLoss",       "True" },
    }} },
    /* Prototype                                 *
     * Incorrect shadows on AMD & Intel          */
    { R"(\\prototypef\.exe$)", {{ 
      { "d3d9.supportDFFormats",            "False" },
    }} },
    /* STAR WARS: The Force Unleashed            *
     * Prevents black screen on each alt-tab     */
    { R"(\\SWTFU\.exe$)", {{ 
      { "d3d9.deviceLossOnFocusLoss",       "True" },
    }} },
    /* Fallout New Vegas - Various visual issues *
     * with mods such as New Vegas Reloaded      */
    { R"(\\FalloutNV\.exe$)", {{ 
      { "d3d9.floatEmulation",              "Strict" },
    }} },
    /* Dungeons and Dragons: Dragonshard         *
     * Massive FPS decreases in some scenes      */
    { R"(\\Dragonshard\.exe$)", {{ 
      { "d3d9.cachedDynamicBuffers",        "True" },
    }} },
    /* Guild Wars 1 - Alt-tab black screen when  *
     * fullscreen with non native resolution     */
    { R"(\\Gw\.exe$)", {{ 
      { "d3d9.deviceLossOnFocusLoss",       "True" },
    }} },
    /* Battle for Middle-earth 2 and expansion   *
     * Slowdowns in certain scenarios            */
    { R"(\\(The Battle for Middle-earth( \(tm\))? II( Demo)?)"
      R"(|The Lord of the Rings, The Rise of the Witch-king)\\game\.dat$)", {{
      { "d3d9.cachedDynamicBuffers",        "True" },
    }} },
    /* WRC4 - Audio breaks above 60fps           */
    { R"(\\WRC4\.exe$)", {{
      { "d3d9.maxFrameRate",                "60" },
    }} },
    /* Splinter Cell Conviction - Alt-tab black  *
     * screen and unsupported GPU complaint      */
    { R"(\\conviction_game\.exe$)", {{
      { "d3d9.deviceLossOnFocusLoss",       "True" },
      { "dxgi.customVendorId",              "10de" },
      { "dxgi.customDeviceId",              "05e0" },
      { "dxgi.customDeviceDesc",            "GeForce GTX 295" },
    }} },
    /* Resident Evil: Operation Raccoon City     */
    { R"(\\RaccoonCity\.exe$)", {{
      { "d3d9.textureMemory",               "0" },
    }} },

    /**********************************************/
    /* D3D8 GAMES                                 */
    /**********************************************/

    /* Duke Nukem Forever (2001)                  */
    { R"(\\DukeForever\.exe$)", {{
      { "d3d9.maxFrameRate",                "60"   },
    }} },
    /* Indiana Jones and the Emperor's Tomb      *
     * Fixes intro window being stuck on screen  */
    { R"(\\indy\.exe$)", {{
      { "d3d9.enableDialogMode",            "True" },
    }} },
    /* Anito: Defend a Land Enraged              */
    { R"(\\Anito\.exe$)", {{
      { "d3d9.memoryTrackTest",             "True" },
      { "d3d9.maxAvailableMemory",          "1024" },
    }} },
    /* Red Faction                               *
     * Fixes crashing when starting a new game   */
    { R"(\\RF\.exe$)", {{
      { "d3d9.allowDirectBufferMapping",   "False" },
    }} },
    /* Commandos 3                               *
     * The game doesn't use NOOVERWRITE properly *
     * and reads from actively modified buffers, *
     * which causes graphical glitches at times  */
    { R"(\\Commandos3\.exe$)", {{
      { "d3d9.allowDirectBufferMapping",   "False" },
    }} },
    /* Motor City Online                         */
    { R"(\\MCity_d\.exe$)", {{
      { "d3d9.cachedDynamicBuffers",        "True" },
      { "d3d8.batching",                    "True" },
    }} },
    /* Railroad Tycoon 3                         */
    { R"(\\RT3\.exe$)", {{
      { "d3d9.maxFrameRate",                  "60" },
    }} },
    /* Pure Pinball 2.0 REDUX                    *
     * This game reads from undeclared vs inputs *
     * but somehow works on native. Let's just   *
     * change its declaration to make them work. */
    { R"(\\Pure Pinball 2\.0 REDUX\.exe$)", {{
      { "d3d8.forceVsDecl",  "0:2,4:2,7:4,9:1,8:1" },
    }} },
    /* Need for Speed III: Hot Pursuit           *
       (with the "Modern Patch")                 */
    { R"(\\nfs3\.exe$)", {{
      { "d3d9.enableDialogMode",            "True" },
      { "d3d9.cachedDynamicBuffers",        "True" },
      { "d3d8.batching",                    "True" },
    }} },
    /* Need for Speed: High Stakes / Road         *
       Challenge (with the "Modern Patch") -      *
       Won't actually render anything in game     *
       without a memory limit in place            */
    { R"(\\nfs4\.exe$)", {{
      { "d3d9.enableDialogMode",            "True" },
      { "d3d9.cachedDynamicBuffers",        "True" },
      { "d3d9.memoryTrackTest",             "True" },
      { "d3d9.maxAvailableMemory",           "256" },
      { "d3d8.batching",                    "True" },
    }} },
    /* Need for Speed: Hot Pursuit 2              */
    { R"(\\NFSHP2\.exe$)", {{
      { "d3d9.cachedDynamicBuffers",        "True" },
    }} },
    /* Project I.G.I. 2: Covert Strike            */
    { R"(\\igi2\.exe$)", {{
      { "d3d9.cachedDynamicBuffers",        "True" },
    }} },
    /* Treasure Planet: Battle at Procyon        *
     * Declares v5 as color but shader uses v6   */
    { R"(\\TP_Win32\.exe$)", {{
      { "d3d8.forceVsDecl",      "0:2,3:2,6:4,7:1" },
    }} },
    /* Scrapland (Remastered)                   */
    { R"(\\Scrap\.exe$)", {{
      { "d3d9.deferSurfaceCreation",        "True" },
    }} },
    /* V-Rally 3                                  */
    { R"(\\VRally3(Demo)?\.exe$)", {{
      { "d3d9.maxFrameRate",                  "60" },
    }} },
    /* Soldiers: Heroes Of World War II           *
     * Fills up all available memory and hangs    *
     * while loading the main menu otherwise      */
    { R"(\\Soldiers\.exe$)", {{
      { "d3d9.memoryTrackTest",             "True" },
      { "d3d9.maxAvailableMemory",          "512"  },
    }} },
    /* Cossacks II: Napoleonic Wars &             *
     * Battle for Europe                          */
    { R"(\\Cossacks II.*\\engine\.exe$)", {{
      { "d3d9.maxFrameRate",                  "60" },
    }} },
    /* Alexander                                  */
    { R"(\\Alexander\\Data\\engine\.exe$)", {{
      { "d3d9.maxFrameRate",                  "60" },
    }} },
    /* 3DMark2001 (SE)                            *
     * Fixes a drastic performance drop in the    *
     * "Car Chase - High Detail" benchmark        */
    { R"(\\3DMark2001(SE)?\.exe$)", {{
      { "d3d9.allowDirectBufferMapping",   "False" },
    }} },
    /* Delta Force: Black Hawk Down               */
    { R"(\\dfbhd\.exe$)", {{
      { "d3d9.cachedDynamicBuffers",        "True" },
    }} },
    /* X2: The Threat                             */
    { R"(\\X2\.exe$)", {{
      { "d3d9.cachedDynamicBuffers",        "True" },
    }} },
    /* The Lord of the Rings:                     *
     * The Fellowship of the Ring                 */
    { R"(\\Fellowship\.exe$)", {{
      { "d3d9.maxFrameRate",                  "60" },
      { "d3d8.placeP8InScratch",            "True" },
    }} },
    /* Rise of Nations + Expansion - alt-tab crash*/
    { R"(\\(nations|patriots)\.exe$)", {{
      { "d3d9.deviceLossOnFocusLoss",       "True" },
    }} },
    /* Inquisitor (2009)                          *
     * Leaks a resource when alt-tabbing          */
    { R"(\\Inquisitor\.exe$)", {{
      { "d3d9.countLosableResources",      "False" },
    }} },
    /* Art of Murder FBI Confidential - CPU perf  */
    { R"(\\Art of Murder - FBI Confidential\\game\.exe$)", {{
      { "d3d9.cachedDynamicBuffers",       "True" },
    }} },
  }};


  const static ProfileList g_deckProfiles = {{
    /* Fallout 4: Defaults to 45 FPS on OLED, but also breaks above 60 FPS */
    { R"(\\Fallout4\.exe$)", {{
      { "dxgi.syncInterval",                "1" },
      { "dxgi.maxFrameRate",                "60" },
    }} },
  }};


  const Config* findProfile(const ProfileList& profiles, const std::string& appName) {
    auto appConfig = std::find_if(profiles.begin(), profiles.end(),
      [&appName] (const std::pair<const char*, Config>& pair) {
        std::regex expr(pair.first, std::regex::extended | std::regex::icase);
        return std::regex_search(appName, expr);
      });

    return appConfig != profiles.end()
      ? &appConfig->second
      : nullptr;
  }


  static bool isWhitespace(char ch) {
    return ch == ' ' || ch == '\x9' || ch == '\r';
  }


  static bool isValidKeyChar(char ch) {
    return (ch >= '0' && ch <= '9')
        || (ch >= 'A' && ch <= 'Z')
        || (ch >= 'a' && ch <= 'z')
        || (ch == '.' || ch == '_');
  }


  static size_t skipWhitespace(const std::string& line, size_t n) {
    while (n < line.size() && isWhitespace(line[n]))
      n += 1;
    return n;
  }


  struct ConfigContext {
    bool active;
  };


  static void parseUserConfigLine(Config& config, ConfigContext& ctx, const std::string& line) {
    std::stringstream key;
    std::stringstream value;

    // Extract the key
    size_t n = skipWhitespace(line, 0);

    if (n < line.size() && line[n] == '[') {
      n += 1;

      size_t e = line.size() - 1;
      while (e > n && line[e] != ']')
        e -= 1;

      while (n < e)
        key << line[n++];

      ctx.active = key.str() == env::getExeName();
    } else {
      while (n < line.size() && isValidKeyChar(line[n]))
        key << line[n++];

      // Check whether the next char is a '='
      n = skipWhitespace(line, n);
      if (n >= line.size() || line[n] != '=')
        return;

      // Extract the value
      bool insideString = false;
      n = skipWhitespace(line, n + 1);

      while (n < line.size()) {
        if (!insideString && isWhitespace(line[n]))
          break;

        if (line[n] == '"') {
          insideString = !insideString;
          n++;
        } else
          value << line[n++];
      }

      if (ctx.active)
        config.setOption(key.str(), value.str());
    }
  }


  Config::Config() { }
  Config::~Config() { }


  Config::Config(OptionMap&& options)
  : m_options(std::move(options)) { }


  void Config::merge(const Config& other) {
    for (auto& pair : other.m_options)
      m_options.insert(pair);
  }


  void Config::setOption(const std::string& key, const std::string& value) {
    m_options.insert_or_assign(key, value);
  }


  std::string Config::getOptionValue(const char* option) const {
    auto iter = m_options.find(option);

    return iter != m_options.end()
      ? iter->second : std::string();
  }


  bool Config::parseOptionValue(
    const std::string&  value,
          std::string&  result) {
    result = value;
    return true;
  }


  bool Config::parseOptionValue(
    const std::string&  value,
          bool&         result) {
    static const std::array<std::pair<const char*, bool>, 2> s_lookup = {{
      { "true",  true  },
      { "false", false },
    }};

    return parseStringOption(value,
      s_lookup.begin(), s_lookup.end(), result);
  }


  bool Config::parseOptionValue(
    const std::string&  value,
          int32_t&      result) {
    if (value.size() == 0)
      return false;

    // Parse sign, don't allow '+'
    int32_t sign = 1;
    size_t start = 0;

    if (value[0] == '-') {
      sign = -1;
      start = 1;
    }

    // Parse absolute number
    int32_t intval = 0;

    for (size_t i = start; i < value.size(); i++) {
      if (value[i] < '0' || value[i] > '9')
        return false;

      intval *= 10;
      intval += value[i] - '0';
    }

    // Apply sign and return
    result = sign * intval;
    return true;
  }


  bool Config::parseOptionValue(
    const std::string&  value,
          float&        result) {
    if (value.size() == 0)
      return false;

    // Parse sign
    size_t pos = 0;
    bool negate = false;

    if (value[0] == '-') {
      negate = true;

      if (++pos == value.size())
        return false;
    }

    // Parse integer part
    uint64_t intPart = 0;

    if (value[pos] == '.')
      return false;

    while (pos < value.size()) {
      if (value[pos] == '.') {
        if (++pos == value.size())
          return false;
        break;
      }

      if (value[pos] < '0' || value[pos] > '9')
        return false;

      intPart *= 10;
      intPart += value[pos] - '0';
      pos += 1;
    }

    // Parse fractional part
    uint64_t fractPart = 0;
    uint64_t fractDivisor = 1;

    while (pos < value.size()) {
      if (value[pos] < '0' || value[pos] > '9')
        return false;

      fractDivisor *= 10;
      fractPart *= 10;
      fractPart += value[pos] - '0';
      pos += 1;
    }

    // Compute final number, not super accurate but this should do
    result = float((double(fractPart) / double(fractDivisor)) + double(intPart));

    if (negate)
      result = -result;

    return std::isfinite(result);
  }


  bool Config::parseOptionValue(
    const std::string&  value,
          Tristate&     result) {
    static const std::array<std::pair<const char*, Tristate>, 3> s_lookup = {{
      { "true",  Tristate::True  },
      { "false", Tristate::False },
      { "auto",  Tristate::Auto  },
    }};

    return parseStringOption(value,
      s_lookup.begin(), s_lookup.end(), result);
  }


  template<typename I, typename V>
  bool Config::parseStringOption(
          std::string   str,
          I             begin,
          I             end,
          V&            value) {
    str = Config::toLower(str);

    for (auto i = begin; i != end; i++) {
      if (str == i->first) {
        value = i->second;
        return true;
      }
    }

    return false;
  }


  Config Config::getAppConfig(const std::string& appName) {
    const Config* config = nullptr;

    if (env::getEnvVar("SteamDeck") == "1")
      config = findProfile(g_deckProfiles, appName);

    if (!config)
      config = findProfile(g_profiles, appName);

    if (config) {
      // Inform the user that we loaded a default config
      Logger::info(str::format("Found built-in config:"));

      for (auto& pair : config->m_options)
        Logger::info(str::format("  ", pair.first, " = ", pair.second));

      return *config;
    }

    return Config();
  }


  Config Config::getUserConfig() {
    Config config;

    // Load either $DXVK_CONFIG_FILE or $PWD/dxvk.conf
    std::string filePath = env::getEnvVar("DXVK_CONFIG_FILE");
    std::string confLine = env::getEnvVar("DXVK_CONFIG");

    if (filePath == "")
      filePath = "dxvk.conf";

    // Open the file if it exists
    std::ifstream stream(str::topath(filePath.c_str()).c_str());

    if (!stream && confLine.empty())
      return config;

    // Initialize parser context
    ConfigContext ctx;
    ctx.active = true;

    if (stream) {
      // Inform the user that we loaded a file, might
      // help when debugging configuration issues
      Logger::info(str::format("Found config file: ", filePath));

      // Parse the file line by line
      std::string line;

      while (std::getline(stream, line))
        parseUserConfigLine(config, ctx, line);
    }

    if (!confLine.empty()) {
      // Inform the user that we parsing config from environment, might
      // help when debugging configuration issues
      Logger::info(str::format("Found config env: ", confLine));

      for(auto l : str::split(confLine, ";"))
        parseUserConfigLine(config, ctx, std::string(l.data(), l.size()));
    }

    return config;
  }


  void Config::logOptions() const {
    if (!m_options.empty()) {
      Logger::info("Effective configuration:");

      for (auto& pair : m_options)
        Logger::info(str::format("  ", pair.first, " = ", pair.second));
    }
  }

  std::string Config::toLower(std::string str) {
    std::transform(str.begin(), str.end(), str.begin(),
      [] (unsigned char c) { return (c >= 'A' && c <= 'Z') ? (c + 'a' - 'A') : c; });
    return str;
  }

}<|MERGE_RESOLUTION|>--- conflicted
+++ resolved
@@ -485,16 +485,13 @@
       { "d3d9.maxFrameRate",              "-1"      },
       { "dxgi.maxFrameRate",              "-1"      },
     }} },
-<<<<<<< HEAD
     /* Kena: Bridge of Spirits: intel water       * 
       flickering issues                           */
     { R"(\\Kena-Win64-Shipping\.exe$)", {{
       { "dxgi.hideIntelGpu",                 "True" },
-=======
     /* EDF6 - possible race condition?            */
     { R"(\\EDF6\.exe$)", {{
       { "d3d11.enableContextLock",          "True" },
->>>>>>> 02d8fa59
     }} },
 
     /**********************************************/
