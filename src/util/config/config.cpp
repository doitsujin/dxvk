--- conflicted
+++ resolved
@@ -686,17 +686,15 @@
     { R"(\\bms\.exe$)", {{
       { "d3d9.customVendorId",              "10de" },
     }} },
-<<<<<<< HEAD
-    /* Secret World Legends launcher           *
-     * Invisible UI                            */
-    { R"(\\Secret World Legends\\ClientPatcher\.exe$)", {{
-      { "d3d9.shaderModel",                 "2" },
-=======
     /* Final Fantasy XIV - Direct3D 9 mode     *
      * Can crash with unmapping                */
     { R"(\\ffxiv\.exe$)", {{
       { "d3d9.textureMemory",                "0"   },
->>>>>>> c55c0936
+    }} },
+    /* Secret World Legends launcher           *
+     * Invisible UI                            */
+    { R"(\\Secret World Legends\\ClientPatcher\.exe$)", {{
+      { "d3d9.shaderModel",                  "2" },
     }} },
   }};
 
