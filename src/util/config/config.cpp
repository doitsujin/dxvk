#include <fstream>
#include <sstream>
#include <iostream>
#include <regex>

#include "config.h"

#include "../log/log.h"

#include "../util_env.h"

namespace dxvk {

  const static std::vector<std::pair<const char*, Config>> g_appDefaults = {{
    /* Assassin's Creed Syndicate: amdags issues  */
    { R"(\\ACS\.exe$)", {{
      { "dxgi.customVendorId",              "10de" },
    }} },
    /* Dissidia Final Fantasy NT Free Edition */
    { R"(\\dffnt\.exe$)", {{
      { "dxgi.deferSurfaceCreation",        "True" },
    }} },
    /* Elite Dangerous: Compiles weird shaders    *
     * when running on AMD hardware               */
    { R"(\\EliteDangerous64\.exe$)", {{
      { "dxgi.customVendorId",              "10de" },
    }} },
    /* The Vanishing of Ethan Carter Redux        */
    { R"(\\EthanCarter-Win64-Shipping\.exe$)", {{
      { "dxgi.customVendorId",              "10de" },
    }} },
    /* The Evil Within: Submits command lists     * 
     * multiple times                             */
    { R"(\\EvilWithin(Demo)?\.exe$)", {{
      { "d3d11.dcSingleUseMode",            "False" },
    }} },
    /* Far Cry 3: Assumes clear(0.5) on an UNORM  *
     * format to result in 128 on AMD and 127 on  *
     * Nvidia. We assume that the Vulkan drivers  *
     * match the clear behaviour of D3D11.        */
    { R"(\\(farcry3|fc3_blooddragon)_d3d11\.exe$)", {{
      { "dxgi.nvapiHack",                   "False" },
    }} },
    /* Far Cry 4: Same as Far Cry 3               */
    { R"(\\FarCry4\.exe$)", {{
      { "dxgi.nvapiHack",                   "False" },
    }} },
    /* Far Cry Primal: Nvidia performance         */
    { R"(\\FCPrimal\.exe$)", {{
      { "dxgi.nvapiHack",                   "False" },
    } }},
    /* Frostpunk: Renders one frame with D3D9     *
     * after creating the DXGI swap chain         */
    { R"(\\Frostpunk\.exe$)", {{
      { "dxgi.deferSurfaceCreation",        "True" },
    }} },
    /* Nioh: See Frostpunk, apparently?           */
    { R"(\\nioh\.exe$)", {{
      { "dxgi.deferSurfaceCreation",        "True" },
    }} },
    /* Quantum Break: Mever initializes shared    *
     * memory in one of its compute shaders       */
    { R"(\\QuantumBreak\.exe$)", {{
      { "d3d11.zeroInitWorkgroupMemory",    "True" },
    }} },
    /* Anno 2205: Random crashes with state cache */
    { R"(\\anno2205\.exe$)", {{
      { "dxvk.enableStateCache",            "False" },
    }} },
    /* Fifa '19+: Binds typed buffer SRV to shader *
     * that expects raw/structured buffer SRV     */
    { R"(\\FIFA(19|[2-9][0-9])(_demo)?\.exe$)", {{
      { "dxvk.useRawSsbo",                  "True" },
    }} },
    /* Final Fantasy XIV: Fix random black blocks */
    { R"(\\ffxiv_dx11\.exe$)", {{
      { "d3d11.enableRtOutputNanFixup",     "True" },
    }} },
    /* Resident Evil 2/3: Ignore WaW hazards      */
    { R"(\\re(2|3|3demo)\.exe$)", {{
      { "d3d11.relaxedBarriers",            "True" },
    }} },
    /* Devil May Cry 5                            */
    { R"(\\DevilMayCry5\.exe$)", {{
      { "d3d11.relaxedBarriers",            "True" },
    }} },
    /* Call of Duty WW2                           */
    { R"(\\s2_sp64_ship\.exe$)", {{
      { "dxgi.nvapiHack",                   "False" },
    }} },
    /* Need for Speed 2015                        */
    { R"(\\NFS16\.exe$)", {{
      { "dxgi.nvapiHack",                   "False" },
    }} },
    /* Mass Effect Andromeda                      */
    { R"(\\MassEffectAndromeda\.exe$)", {{
      { "dxgi.nvapiHack",                   "False" },
    }} },
    /* Mirror`s Edge Catalyst: Crashes on AMD     */
    { R"(\\MirrorsEdgeCatalyst(Trial)?\.exe$)", {{
      { "dxgi.customVendorId",              "10de" },
    }} },
    /* Star Wars Battlefront (2015)               */
    { R"(\\starwarsbattlefront(trial)?\.exe$)", {{
      { "dxgi.nvapiHack",                   "False" },
    }} },
    /* Dark Souls Remastered                      */
    { R"(\\DarkSoulsRemastered\.exe$)", {{
      { "d3d11.constantBufferRangeCheck",   "True" },
    }} },
    /* Grim Dawn                                  */
    { R"(\\Grim Dawn\.exe$)", {{
      { "d3d11.constantBufferRangeCheck",   "True" },
    }} },
    /* NieR:Automata                              */
    { R"(\\NieRAutomata\.exe$)", {{
      { "d3d11.constantBufferRangeCheck",   "True" },
    }} },
    /* SteamVR performance test                   */
    { R"(\\vr\.exe$)", {{
      { "d3d11.dcSingleUseMode",            "False" },
    }} },
    /* Hitman 2 - requires AGS library            */
    { R"(\\HITMAN2\.exe$)", {{
      { "dxgi.customVendorId",              "10de" },
    }} },
    /* Modern Warfare Remastered                  */
    { R"(\\h1_[ms]p64_ship\.exe$)", {{
      { "dxgi.customVendorId",              "10de" },
    }} },
    /* Titan Quest                                */
    { R"(\\TQ\.exe$)", {{
      { "d3d11.constantBufferRangeCheck",   "True" },
    }} },
    /* Saints Row IV                              */
    { R"(\\SaintsRowIV\.exe$)", {{
      { "d3d11.constantBufferRangeCheck",   "True" },
      { "d3d11.invariantPosition",          "True" },
    }} },
    /* Saints Row: The Third                      */
    { R"(\\SaintsRowTheThird_DX11\.exe$)", {{
      { "d3d11.constantBufferRangeCheck",   "True" },
      { "d3d11.invariantPosition",          "True" },
    }} },
    /* Metal Gear Solid 5                         */
    { R"(\\mgsvtpp\.exe$)", {{
      { "dxvk.enableOpenVR",                "False" },
    }} },
    /* Raft                                       */
    { R"(\\Raft\.exe$)", {{
      { "dxvk.enableOpenVR",                "False" },
    }} },
    /* Crysis 3 - slow if it notices AMD card     */
    { R"(\\Crysis3\.exe$)", {{
      { "dxgi.customVendorId",              "10de" },
    }} },
    /* Atelier series - games try to render video *
     * with a D3D9 swap chain over the DXGI swap  *
     * chain, which breaks D3D11 presentation     */
    { R"(\\Atelier_(Ayesha|Escha_and_Logy|Shallie)(_EN)?\.exe$)", {{
      { "d3d9.deferSurfaceCreation",        "True" },
    }} },
    /* Atelier Rorona/Totori/Meruru               */
    { R"(\\A(11R|12V|13V)_x64_Release(_en)?\.exe$)", {{
      { "d3d9.deferSurfaceCreation",        "True" },
    }} },
    /* Just how many of these games are there?    */
    { R"(\\Atelier_(Lulua|Lydie_and_Suelle|Ryza)\.exe$)", {{
      { "d3d9.deferSurfaceCreation",        "True" },
    }} },
    /* Fairy Tail                                 */
    { R"(\\FAIRY_TAIL\.exe$)", {{
      { "d3d9.deferSurfaceCreation",        "True" },
    }} },
    /* Star Wars Battlefront II: amdags issues    */
    { R"(\\starwarsbattlefrontii\.exe$)", {{
      { "dxgi.customVendorId",              "10de" },
    }} },
    /* Entropia Universe                          */
    { R"(\\Entropia\.exe$)", {{
      { "d3d11.invariantPosition",          "True" },
    }} },
    /* F1 2019 - does not synchronize TGSM access *
     * in a compute shader, causing artifacts     */
    { R"(\\F1_2019\.exe$)", {{
      { "d3d11.forceTgsmBarriers",          "True" },
    }} },
    /* Subnautica                                 */
    { R"(\\Subnautica\.exe$)", {{
      { "dxvk.enableOpenVR",                "False" },
    }} },
    /* Super Monkey Ball: Banana Blitz HD         */
    { R"(\\SMBBBHD\.exe$)", {{
      { "d3d11.enableRtOutputNanFixup",     "True" },
    }} },
    /* Yooka-Laylee and the Impossible Lair       */
    { R"(\\YLILWin64\.exe$)", {{
      { "d3d11.enableRtOutputNanFixup",     "True" },
    }} },
    /* Blue Reflection                            */
    { R"(\\BLUE_REFLECTION\.exe$)", {{
      { "d3d11.constantBufferRangeCheck",   "True" },
    }} },
    /* Secret World Legends                       */
    { R"(\\SecretWorldLegendsDX11\.exe$)", {{
      { "d3d11.constantBufferRangeCheck",   "True" },
    }} },
    /* Stars End                                  */
    { R"(\\Stars End\.exe$)", {{
      { "d3d11.enableRtOutputNanFixup",     "True" },
    }} },
    /* Borderlands 3                              */
    { R"(\\Borderlands3\.exe$)", {{
      { "d3d11.invariantPosition",          "True" },
    }} },
    /* Terminator: Resistance                     */
    { R"(\\Terminator-Win64-Shipping\.exe$)", {{
      { "d3d11.invariantPosition",          "True" },
    }} },
    /* Star Wars Jedi: Fallen Order               */
    { R"(\\starwarsjedifallenorder\.exe$)", {{
      { "d3d11.invariantPosition",          "True" },
    }} },
    /* Mafia III: Definitive Edition              */
    { R"(\\Mafia3DefinitiveEdition\.exe$)", {{
      { "d3d11.invariantPosition",          "True" },
    }} },
    /* Observation                                */
    { R"(\\Observation\.exe$)", {{
      { "d3d11.enableRtOutputNanFixup",     "True" },
    }} },
    /* Darksiders Warmastered - apparently reads  *
     * from write-only mapped buffers             */
    { R"(\\darksiders1\.exe$)", {{
      { "d3d11.apitraceMode",               "True" },
    }} },
    /* Monster Hunter World                       */
    { R"(\\MonsterHunterWorld\.exe$)", {{
      { "d3d11.apitraceMode",               "True" },
    }} },
<<<<<<< HEAD
    /* The Ghost Train                            */
    { R"(\\TheGhostTrain\.exe$)", {{
      { "d3d11.enableRtOutputNanFixup",     "True" },
    }} },
    /* Missing Children                           */
    { R"(\\Missing Children\.exe$)", {{
      { "d3d11.enableRtOutputNanFixup",     "True" },
    }} },
    /* The Convenience Store Yakin Jiken          */
    { R"(\\The Convenience Store Yakin Jiken\.exe$)", {{
=======
    /* The Dungeon of Maheulbeuk                  */
    { R"(\\Naheulbeuk\.exe$)", {{
>>>>>>> 3487685a
      { "d3d11.enableRtOutputNanFixup",     "True" },
    }} },

    /**********************************************/
    /* D3D9 GAMES                                 */
    /**********************************************/

    /* A Hat in Time                              */
    { R"(\\HatinTimeGame\.exe$)", {{
      { "d3d9.strictPow",                   "False" },
      { "d3d9.lenientClear",                "True" },
    }} },
    /* Anarchy Online                             */
    { R"(\\anarchyonline\.exe$)", {{
      { "d3d9.memoryTrackTest",             "True" },
    }} },
    /* Borderlands 2 and The Pre Sequel!           */
    { R"(\\Borderlands(2|PreSequel)\.exe$)", {{
      { "d3d9.lenientClear",                "True" },
      { "d3d9.supportDFFormats",            "False" },
    }} },
    /* Borderlands                                */
    { R"(\\Borderlands\.exe$)", {{
      { "d3d9.lenientClear",                "True" },
    }} },
    /* Gothic 3                                   */
    { R"(\\Gothic(3|3Final| III Forsaken Gods)\.exe$)", {{
      { "d3d9.allowLockFlagReadonly",       "False" },
      { "d3d9.supportDFFormats",            "False" },
    }} },
    /* Risen                                      */
    { R"(\\Risen[23]?\.exe$)", {{
      { "d3d9.allowLockFlagReadonly",       "False" },
      { "d3d9.invariantPosition",           "True" },
    }} },
    /* Nostale                                    */
    { R"(\\NostaleClientX\.exe$)", {{
      { "d3d9.allowLockFlagReadonly",       "False" },
    }} },
    /* Sonic Adventure 2                          */
    { R"(\\Sonic Adventure 2\\(launcher|sonic2app)\.exe$)", {{
      { "d3d9.floatEmulation",              "False" },
    }} },
    /* The Sims 2,
       Body Shop,
       The Sims Life Stories,
       The Sims Pet Stories,
       and The Sims Castaway Stories             */
    { R"(\\(Sims2.*|TS2BodyShop|SimsLS|SimsPS|SimsCS)\.exe$)", {{
      { "d3d9.customVendorId",              "10de" },
      { "d3d9.customDeviceId",              "0091" },
      { "d3d9.customDeviceDesc",            "GeForce 7800 GTX" },
      { "d3d9.disableA8RT",                 "True" },
      { "d3d9.supportX4R4G4B4",             "False" },
      { "d3d9.maxAvailableMemory",          "2048" },
      { "d3d9.memoryTrackTest",             "True" },
       // The Sims 2 will try to upload 1024 constants
       // every frame otherwise, which it never uses
       // causing a massive discard + upload.
      { "d3d9.swvpFloatCount",              "384" },
      { "d3d9.swvpIntCount",                "16" },
      { "d3d9.swvpBoolCount",               "16" },
    }} },
    /* Dead Space uses the a NULL render target instead
       of a 1x1 one if DF24 is NOT supported      */
    { R"(\\Dead Space\.exe$)", {{
      { "d3d9.supportDFFormats",                 "False" },
    }} },
    /* Burnout Paradise                           */
    { R"(\\BurnoutParadise\.exe$)", {{
      { "d3d9.allowLockFlagReadonly",       "False" },
    }} },
    /* Halo 2                                     */
    { R"(\\halo2\.exe$)", {{
      { "d3d9.invariantPosition",           "True" },
    }} },
    /* Halo CE/HaloPC                             */
    { R"(\\halo(ce)?\.exe$)", {{
      { "d3d9.invariantPosition",           "True" },
      // Game enables minor decal layering fixes
      // specifically when it detects AMD.
      // Avoids chip being detected as unsupported
      // when on intel. Avoids possible path towards
      // invalid texture addressing methods.
      { "d3d9.customVendorId",              "1002" },
      // Avoids card not recognized error.
      // Keeps game's rendering methods consistent
      // for optimal compatibility.
      { "d3d9.customDeviceId",              "4172" },
      // The game uses incorrect sampler types in
      // the shaders for glass rendering which
      // breaks it on native + us if we don't
      // spec-constantly chose the sampler type
      // automagically.
      { "d3d9.forceSamplerTypeSpecConstants", "True" },
    }} },
    /* Counter Strike: Global Offensive
       Needs NVAPI to avoid a forced AO + Smoke
       exploit so we must force AMD vendor ID.    */
    { R"(\\csgo\.exe$)", {{
      { "d3d9.customVendorId",              "1002" },
    }} },
    /* Vampire - The Masquerade Bloodlines        */
    { R"(\\vampire\.exe$)", {{
      { "d3d9.deferSurfaceCreation",        "True" },
      { "d3d9.memoryTrackTest",             "True" },
      { "d3d9.maxAvailableMemory",          "1024" },
    }} },
    /* Senran Kagura Shinovi Versus               */
    { R"(\\SKShinoviVersus\.exe$)", {{
      { "d3d9.forceAspectRatio",            "16:9" },
    }} },
    /* Metal Slug X                               */
    { R"(\\mslugx\.exe$)", {{
      { "d3d9.supportD32",                  "False" },
    }} },
    /* Skyrim (NVAPI)                             */
    { R"(\\TESV\.exe$)", {{
      { "d3d9.customVendorId",              "1002" },
    }} },
    /* RTHDRIBL Demo                              
       Uses DONOTWAIT after GetRenderTargetData
       then goes into an infinite loop if it gets
       D3DERR_WASSTILLDRAWING.
       This is a better solution than penalizing
       other apps that use this properly.         */
    { R"(\\rthdribl\.exe$)", {{
      { "d3d9.allowDoNotWait",              "False" },
    }} },
    /* Hyperdimension Neptunia U: Action Unleashed */
    { R"(\\Neptunia\.exe$)", {{
      { "d3d9.forceAspectRatio",            "16:9" },
    }} },
    /* D&D - The Temple Of Elemental Evil          */
    { R"(\\ToEE\.exe$)", {{
      { "d3d9.allowDiscard",                "False" },
    }} },
    /* ZUSI 3 - Aerosoft Edition                  */
    { R"(\\ZusiSim\.exe$)", {{
      { "d3d9.noExplicitFrontBuffer",       "True" },
    }} },
    /* GTA IV (NVAPI)                             */
    { R"(\\GTAIV\.exe$)", {{
      { "d3d9.customVendorId",              "1002" },
    }} },
    /* Battlefield 2 (bad z-pass)                 */
    { R"(\\BF2\.exe$)", {{
      { "d3d9.longMad",                     "True" },
      { "d3d9.invariantPosition",           "True" },
    }} },
    /* SpellForce 2 Series                        */
    { R"(\\SpellForce2.*\.exe$)", {{
      { "d3d9.forceSamplerTypeSpecConstants", "True" },
    }} },
  }};


  static bool isWhitespace(char ch) {
    return ch == ' ' || ch == '\x9' || ch == '\r';
  }

  
  static bool isValidKeyChar(char ch) {
    return (ch >= '0' && ch <= '9')
        || (ch >= 'A' && ch <= 'Z')
        || (ch >= 'a' && ch <= 'z')
        || (ch == '.' || ch == '_');
  }


  static size_t skipWhitespace(const std::string& line, size_t n) {
    while (n < line.size() && isWhitespace(line[n]))
      n += 1;
    return n;
  }


  struct ConfigContext {
    bool active;
  };


  static void parseUserConfigLine(Config& config, ConfigContext& ctx, const std::string& line) {
    std::stringstream key;
    std::stringstream value;

    // Extract the key
    size_t n = skipWhitespace(line, 0);

    if (n < line.size() && line[n] == '[') {
      n += 1;

      size_t e = line.size() - 1;
      while (e > n && line[e] != ']')
        e -= 1;

      while (n < e)
        key << line[n++];
      
      ctx.active = key.str() == env::getExeName();
    } else {
      while (n < line.size() && isValidKeyChar(line[n]))
        key << line[n++];
      
      // Check whether the next char is a '='
      n = skipWhitespace(line, n);
      if (n >= line.size() || line[n] != '=')
        return;

      // Extract the value
      bool insideString = false;
      n = skipWhitespace(line, n + 1);

      while (n < line.size()) {
        if (!insideString && isWhitespace(line[n]))
          break;

        if (line[n] == '"') {
          insideString = !insideString;
          n++;
        } else
          value << line[n++];
      }
      
      if (ctx.active)
        config.setOption(key.str(), value.str());
    }
  }


  Config::Config() { }
  Config::~Config() { }


  Config::Config(OptionMap&& options)
  : m_options(std::move(options)) { }


  void Config::merge(const Config& other) {
    for (auto& pair : other.m_options)
      m_options.insert(pair);
  }


  void Config::setOption(const std::string& key, const std::string& value) {
    m_options.insert_or_assign(key, value);
  }


  std::string Config::getOptionValue(const char* option) const {
    auto iter = m_options.find(option);

    return iter != m_options.end()
      ? iter->second : std::string();
  }


  bool Config::parseOptionValue(
    const std::string&  value,
          std::string&  result) {
    result = value;
    return true;
  }


  bool Config::parseOptionValue(
    const std::string&  value,
          bool&         result) {
    if (value == "True") {
      result = true;
      return true;
    } else if (value == "False") {
      result = false;
      return true;
    } else {
      return false;
    }
  }


  bool Config::parseOptionValue(
    const std::string&  value,
          int32_t&      result) {
    if (value.size() == 0)
      return false;
    
    // Parse sign, don't allow '+'
    int32_t sign = 1;
    size_t start = 0;

    if (value[0] == '-') {
      sign = -1;
      start = 1;
    }

    // Parse absolute number
    int32_t intval = 0;

    for (size_t i = start; i < value.size(); i++) {
      if (value[i] < '0' || value[i] > '9')
        return false;
      
      intval *= 10;
      intval += value[i] - '0';
    }

    // Apply sign and return
    result = sign * intval;
    return true;
  }
  
  
  bool Config::parseOptionValue(
    const std::string&  value,
          Tristate&     result) {
    if (value == "True") {
      result = Tristate::True;
      return true;
    } else if (value == "False") {
      result = Tristate::False;
      return true;
    } else if (value == "Auto") {
      result = Tristate::Auto;
      return true;
    } else {
      return false;
    }
  }


  Config Config::getAppConfig(const std::string& appName) {
    auto appConfig = std::find_if(g_appDefaults.begin(), g_appDefaults.end(),
      [&appName] (const std::pair<const char*, Config>& pair) {
        std::regex expr(pair.first, std::regex::extended | std::regex::icase);
        return std::regex_search(appName, expr);
      });
    
    if (appConfig != g_appDefaults.end()) {
      // Inform the user that we loaded a default config
      Logger::info(str::format("Found built-in config:"));
      return appConfig->second;
    }

    return Config();
  }


  Config Config::getUserConfig() {
    Config config;

    // Load either $DXVK_CONFIG_FILE or $PWD/dxvk.conf
    std::string filePath = env::getEnvVar("DXVK_CONFIG_FILE");

    if (filePath == "")
      filePath = "dxvk.conf";
    
    // Open the file if it exists
    std::ifstream stream(str::tows(filePath.c_str()).c_str());

    if (!stream)
      return config;
    
    // Inform the user that we loaded a file, might
    // help when debugging configuration issues
    Logger::info(str::format("Found config file: ", filePath));

    // Initialize parser context
    ConfigContext ctx;
    ctx.active = true;

    // Parse the file line by line
    std::string line;

    while (std::getline(stream, line))
      parseUserConfigLine(config, ctx, line);
    
    return config;
  }


  void Config::logOptions() const {
    if (!m_options.empty()) {
      Logger::info("Effective configuration:");

      for (auto& pair : m_options)
        Logger::info(str::format("  ", pair.first, " = ", pair.second));
    }
  }

}<|MERGE_RESOLUTION|>--- conflicted
+++ resolved
@@ -238,7 +238,6 @@
     { R"(\\MonsterHunterWorld\.exe$)", {{
       { "d3d11.apitraceMode",               "True" },
     }} },
-<<<<<<< HEAD
     /* The Ghost Train                            */
     { R"(\\TheGhostTrain\.exe$)", {{
       { "d3d11.enableRtOutputNanFixup",     "True" },
@@ -249,10 +248,10 @@
     }} },
     /* The Convenience Store Yakin Jiken          */
     { R"(\\The Convenience Store Yakin Jiken\.exe$)", {{
-=======
+      { "d3d11.enableRtOutputNanFixup",     "True" },
+    }} },
     /* The Dungeon of Maheulbeuk                  */
     { R"(\\Naheulbeuk\.exe$)", {{
->>>>>>> 3487685a
       { "d3d11.enableRtOutputNanFixup",     "True" },
     }} },
 
