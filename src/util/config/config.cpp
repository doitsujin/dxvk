#include <array>
#include <fstream>
#include <sstream>
#include <iostream>
#include <regex>
#include <utility>

#include "config.h"

#include "../log/log.h"

#include "../util_env.h"

#include "../sha1/sha1_util.h"

namespace dxvk {

  using ProfileList = std::vector<std::pair<const char*, Config>>;


  const static ProfileList g_profiles = {
    /**********************************************/
    /* D3D12 GAMES (vkd3d-proton with dxvk dxgi)  */
    /**********************************************/

    /* Diablo 4 - Will complain about missing     *
     * GPU unless dxgi Id match actual GPU Id.    *
     * Bugs out on some multi-gpu systems.        */
    { R"(\\Diablo IV\.exe$)", {{
      { "dxgi.hideNvidiaGpu",              "False" },
      { "dxvk.hideIntegratedGraphics",      "True" },
    }} },
    /* Ratchet & Clank: Rift Apart - does not allow *
     * enabling ray tracing if it sees an AMD GPU.  */
    { R"(\\RiftApart\.exe$)", {{
      { "dxgi.hideNvidiaGpu",              "False" },
    }} },
    /* Persona 3 Reload - disables vsync by default and *
     * runs into severe frame latency issues on Deck.   */
    { R"(\\P3R\.exe$)", {{
      { "dxgi.syncInterval",                   "1" },
    }} },
    /* World of Warcraft                           *
     * Bugs out on some multi-gpu systems.         */
    { R"(\\Wow(Classic)?\.exe$)", {{
      { "dxvk.hideIntegratedGraphics",      "True" },
    }} },
    /* Bright Memory - Will choose other vendors   *
     * over Intel even if Intel is the only dGPU   */
    { R"(\\BrightMemory_EP1-Win64-Shipping\.exe$)", {{
      { "dxvk.hideIntegratedGraphics",      "True" },
    }} },
    /* AC Shadows: Uses composition swapchain to   *
     * check for HDR support                       */
    { R"(\\ACShadows\.exe$)", {{
      { "dxgi.enableDummyCompositionSwapchain", "True" }
    }} },
    /* Anno 117: Uses composition swapchain        */
    { R"(\\Anno117\.exe$)", {{
      { "dxgi.enableDummyCompositionSwapchain", "True" }
    }} },

    /**********************************************/
    /* D3D11 GAMES                                */
    /**********************************************/

    /* Batman Arkham Knight - doesn't like intel vendor id *
     *(refuses to boot if vendor isn't 0x10de or 0x1002)   */
    { R"(\\BatmanAK\.exe$)", {{
      { "dxgi.hideIntelGpu",                "True" },
    }} },
    /* Assassin's Creed Syndicate: amdags issues  */
    { R"(\\ACS\.exe$)", {{
      { "dxgi.customVendorId",              "10de" },
    }} },
    /* Dissidia Final Fantasy NT Free Edition */
    { R"(\\dffnt\.exe$)", {{
      { "dxgi.deferSurfaceCreation",        "True" },
    }} },
    /* Elite Dangerous: Compiles weird shaders    *
     * when running on AMD hardware               */
    { R"(\\EliteDangerous64\.exe$)", {{
      { "dxgi.customVendorId",              "10de" },
    }} },
    /* EVE Online: Needs this to expose D3D12     *
     * otherwise D3D12 option on launcher is      *
     * greyed out                                 */
    { R"(\\evelauncher\.exe$)", {{
      { "d3d11.maxFeatureLevel",            "12_1" },
    }} },
    /* The Evil Within: Submits command lists     *
     * multiple times                             */
    { R"(\\EvilWithin(Demo)?\.exe$)", {{
      { "d3d11.cachedDynamicResources",       "vi" },
    }} },
    /* Far Cry 3: Assumes clear(0.5) on an UNORM  *
     * format to result in 128 on AMD and 127 on  *
     * Nvidia. We assume that the Vulkan drivers  *
     * match the clear behaviour of D3D11.        *
     * Intel needs to match the AMD result        */
    { R"(\\(farcry3|fc3_blooddragon)_d3d11\.exe$)", {{
      { "dxgi.hideNvidiaGpu",              "False" },
      { "dxgi.hideIntelGpu",                "True" },
    }} },
    /* Far Cry 4 and Primal: Same as Far Cry 3    */
    { R"(\\(FarCry4|FCPrimal)\.exe$)", {{
      { "dxgi.hideNvidiaGpu",              "False" },
      { "dxgi.hideIntelGpu",                "True" },
    }} },
    /* Far Cry 5 and New Dawn: Unsynchronized     *
     * write-after-read in some compute shaders   *
     * cause invisible terrain on some GPUs.      */
    { R"(\\FarCry(5|NewDawn)\.exe$)", {{
      { "d3d11.forceComputeLdsBarriers",    "True" },
    }} },
    /* Frostpunk: Renders one frame with D3D9     *
     * after creating the DXGI swap chain         */
    { R"(\\Frostpunk\.exe$)", {{
      { "dxgi.deferSurfaceCreation",        "True" },
      { "d3d11.cachedDynamicResources",        "c" },
    }} },
    /* Nioh: Apparently the same as the Atelier games */
    { R"(\\nioh\.exe$)", {{
      { "d3d9.deferSurfaceCreation",        "True" },
    }} },
    /* Anno 1800: Poor performance without this   */
    { R"(\\Anno1800\.exe$)", {{
      { "d3d11.cachedDynamicResources",        "c" },
    }} },
    /* Fifa '19+: Binds typed buffer SRV to shader *
     * that expects raw/structured buffer SRV      */
    { R"(\\FIFA(19|[2-9][0-9])(_demo)?\.exe$)", {{
      { "dxvk.useRawSsbo",                  "True" },
    }} },
    /* Resident Evil 2/3: Ignore WaW hazards      */
    { R"(\\re(2|3|3demo)\.exe$)", {{
      { "d3d11.relaxedBarriers",            "True" },
    }} },
    /* Devil May Cry 5                            */
    { R"(\\DevilMayCry5\.exe$)", {{
      { "d3d11.relaxedBarriers",            "True" },
    }} },
    /* Call of Duty WW2                           */
    { R"(\\s2_sp64_ship\.exe$)", {{
      { "dxgi.hideNvidiaGpu",              "False" },
    }} },
    /* Need for Speed 2015                        */
    { R"(\\NFS16\.exe$)", {{
      { "dxgi.hideNvidiaGpu",              "False" },
    }} },
    /* Mass Effect Andromeda                      */
    { R"(\\MassEffectAndromeda\.exe$)", {{
      { "dxgi.hideNvidiaGpu",              "False" },
    }} },
    /* Mirror`s Edge Catalyst: Crashes on AMD     */
    { R"(\\MirrorsEdgeCatalyst(Trial)?\.exe$)", {{
      { "dxgi.customVendorId",              "10de" },
    }} },
    /* Star Wars Battlefront (2015)               */
    { R"(\\starwarsbattlefront(trial)?\.exe$)", {{
      { "dxgi.customVendorId",              "10de" },
    }} },
    /* NieR Replicant                             */
    { R"(\\NieR Replicant ver\.1\.22474487139\.exe)", {{
      { "d3d11.cachedDynamicResources",       "vi" },
    }} },
    /* Hitman 2 - requires AGS library            */
    { R"(\\HITMAN2\.exe$)", {{
      { "dxgi.customVendorId",              "10de" },
      { "d3d11.cachedDynamicResources",        "c" },
    }} },
    /* Modern Warfare Remastered                  */
    { R"(\\h1(_[ms]p64_ship|-mod)\.exe$)", {{
      { "dxgi.customVendorId",              "10de" },
    }} },
    /* H2M-Mod - Modern Warfare Remastered        */
    { R"(\\h2m-mod\.exe$)", {{
      { "dxgi.customVendorId",              "10de" },
    }} },
    /* Modern Warfare 2 Campaign Remastered       *
     * AMD AGS crash same as above                */
    { R"(\\MW2CR\.exe$)", {{
      { "dxgi.customVendorId",              "10de" },
    }} },
    /* Crysis 3 - slower if it notices AMD card     *
     * but apparently no longer works when spoofing *
     * vendor IDs. Cached dynamic buffers help      *
     * massively in CPU bound game parts            */
    { R"(\\Crysis3\.exe$)", {{
      { "dxgi.hideNvidiaGpu",              "False" },
      { "d3d11.cachedDynamicResources",        "a" },
    }} },
    /* Crysis 3 Remastered                        *
     * Cached dynamic buffers help massively      *
     * in CPU bound game parts                    */
    { R"(\\Crysis3Remastered\.exe$)", {{
      { "d3d11.cachedDynamicResources",        "a" },
    }} },
    /* Atelier series - games try to render video *
     * with a D3D9 swap chain over the DXGI swap  *
     * chain, which breaks D3D11 presentation     */
    { R"(\\Atelier_(Ayesha|Escha_and_Logy|Shallie)(_EN)?\.exe$)", {{
      { "d3d9.deferSurfaceCreation",        "True" },
    }} },
    /* Atelier Firis                              */
    { R"(\\A18\.exe$)", {{
      { "d3d9.deferSurfaceCreation",        "True" },
    }} },
    /* Atelier Rorona/Totori/Meruru               */
    { R"(\\A(11R|12V|13V)_x64_Release(_en)?\.exe$)", {{
      { "d3d9.deferSurfaceCreation",        "True" },
    }} },
    /* Just how many of these games are there?    */
    { R"(\\Atelier_(Lulua|Lydie_and_Suelle|Ryza(_2|_3)?|Sophie_2)\.exe$)", {{
      { "d3d9.deferSurfaceCreation",        "True" },
    }} },
    /* ...                                        */
    { R"(\\Atelier_(Lydie_and_Suelle|Firis|Sophie)_DX\.exe$)", {{
      { "d3d9.deferSurfaceCreation",        "True" },
    }} },
    /* Fairy Tail                                 */
    { R"(\\FAIRY_TAIL\.exe$)", {{
      { "d3d9.deferSurfaceCreation",        "True" },
    }} },
    /* Nights of Azure                            */
    { R"(\\CNN\.exe$)", {{
      { "d3d9.deferSurfaceCreation",        "True" },
    }} },
    /* Star Wars Battlefront II: amdags issues    */
    { R"(\\starwarsbattlefrontii\.exe$)", {{
      { "dxgi.customVendorId",              "10de" },
    }} },
    /* F1 games - do not synchronize TGSM access  *
     * in a compute shader, causing artifacts     */
    { R"(\\F1_20(1[89]|[2-9][0-9])\.exe$)", {{
      { "d3d11.forceComputeLdsBarriers",    "True" },
    }} },
    /* Darksiders Warmastered - apparently reads  *
     * from write-only mapped buffers             */
    { R"(\\darksiders1\.exe$)", {{
      { "d3d11.cachedDynamicResources",        "a" },
    }} },
    /* Monster Hunter World                       */
    { R"(\\MonsterHunterWorld\.exe$)", {{
      { "d3d11.cachedDynamicResources",        "a" },
    }} },
    /* Kingdome Come: Deliverance                 */
    { R"(\\KingdomCome\.exe$)", {{
      { "d3d11.cachedDynamicResources",        "a" },
    }} },
    /* Homefront: The Revolution                  */
    { R"(\\Homefront2_Release\.exe$)", {{
      { "d3d11.cachedDynamicResources",        "a" },
    }} },
    /* Sniper Ghost Warrior Contracts             */
    { R"(\\SGWContracts\.exe$)", {{
      { "d3d11.cachedDynamicResources",        "a" },
    }} },
    /* Armored Warfare             */
    { R"(\\armoredwarfare\.exe$)", {{
      { "d3d11.cachedDynamicResources",        "c" },
    }} },
    /* Nioh 2                                     */
    { R"(\\nioh2\.exe$)", {{
      { "dxgi.deferSurfaceCreation",        "True" },
    }} },
    /* Crazy Machines 3 - crashes on long device  *
     * descriptions                               */
    { R"(\\cm3\.exe$)", {{
      { "dxgi.customDeviceDesc",            "DXVK Device" },
    }} },
    /* World of Final Fantasy: Broken and useless use     *
     * of 4x MSAA throughout the renderer. Water doesn't  *
     * render if the GPU name contains "Radeon", clearly  *
     * us plebs aren't worthy of the divine pixel liquid. */
    { R"(\\WOFF\.exe$)", {{
      { "d3d11.disableMsaa",                "True" },
      { "dxgi.customDeviceDesc",            "DXVK Device" },
    }} },
    /* Mary Skelter 2 - Broken MSAA               */
    { R"(\\MarySkelter2\.exe$)", {{
      { "d3d11.disableMsaa",                "True" },
    }} },
    /* Final Fantasy XIV: Uses lots of HVV and    *
     * also reads some uncached memory.           */
    { R"(\\ffxiv_dx11\.exe$)", {{
      { "d3d11.cachedDynamicResources",       "vi" },
    }} },
    /* Final Fantasy XV: VXAO does thousands of   *
     * draw calls with the same UAV bound         */
    { R"(\\ffxv_s\.exe$)", {{
      { "d3d11.relaxedGraphicsBarriers",    "True" },
    }} },
    /* God of War - relies on NVAPI/AMDAGS for    *
     * barrier stuff, needs nvapi for DLSS        */
    { R"(\\GoW\.exe$)", {{
      { "d3d11.relaxedBarriers",            "True" },
      { "dxgi.hideNvidiaGpu",              "False" },
      { "dxgi.maxFrameLatency",                "1" },
    }} },
    /* AoE 2 DE - runs poorly for some users      */
    { R"(\\AoE2DE_s\.exe$)", {{
      { "d3d11.cachedDynamicResources",        "a" },
    }} },
    /* Assassin's Creed 3 and 4                   */
    { R"(\\ac(3|4bf)[sm]p\.exe$)", {{
      { "d3d11.cachedDynamicResources",        "a" },
    }} },
    /* Stranger of Paradise - FF Origin           */
    { R"(\\SOPFFO\.exe$)", {{
      { "d3d9.deferSurfaceCreation",        "True" },
    /* Small Radios Big Televisions               */
    }} },
    { R"(\\SRBT\.exe$)", {{
      { "d3d9.deferSurfaceCreation",        "True" },
    }} },
    /* A Way Out: fix for stuttering and low fps  */
    { R"(\\AWayOut(_friend)?\.exe$)", {{
      { "dxgi.maxFrameLatency",                "1" },
    }} },
    /* Garden Warfare 2                           *
     * Won't start on amd Id without atiadlxx     */
    { R"(\\GW2\.Main_Win64_Retail\.exe$)", {{
      { "dxgi.customVendorId",              "10de" },
    }} },
    /* DayZ */
    { R"(\\DayZ_x64\.exe$)", {{
      { "d3d11.cachedDynamicResources",       "cr" },
    }} },
    /* Stray - writes to the same UAV every draw, *
     * presumably for culling, which doesn't play *
     * nicely with D3D11 without vendor libraries */
    { R"(\\Stray-Win64-Shipping\.exe$)", {{
      { "d3d11.relaxedGraphicsBarriers",    "True" },
    }} },
    /* Metal Gear Solid V: Ground Zeroes          *
     * Texture quality can break at high vram     */
    { R"(\\MgsGroundZeroes\.exe$)", {{
      { "dxgi.maxDeviceMemory",             "4095" },
    }} },
    /* Shantae and the Pirate's Curse             *
     * Game speeds up above 60 fps                */
    { R"(\\ShantaeCurse\.exe$)", {{
      { "dxgi.maxFrameRate",                  "60" },
    }} },
    /* Mighty Switch Force! Collection            *
     * Games speed up above 60 fps                */
    { R"(\\MSFC\.exe$)", {{
      { "dxgi.maxFrameRate",                  "60" },
    }} },
    /* Sonic Frontiers - flickering shadows and   *
     * vegetation when GPU-bound                  */
    { R"(\\SonicFrontiers\.exe$)", {{
      { "dxgi.maxFrameLatency",                "1" },
    }} },
    /* SpellForce 3 Reforced & expansions         *
     * Greatly improves CPU bound performance     */
    { R"(\\SF3ClientFinal\.exe$)", {{
      { "d3d11.cachedDynamicResources",        "v" },
    }} },
    /* Tom Clancy's Ghost Recon Breakpoint        */
    { R"(\\GRB\.exe$)", {{
      { "dxgi.hideNvidiaGpu",              "False" },
    }} },
    /* GTA V performance issues                   */
    { R"(\\GTA5\.exe$)", {{
      { "d3d11.cachedDynamicResources",       "vi" },
    }} },
    /* Crash Bandicoot N. Sane Trilogy            *
     * Work around some vsync funkiness           */
    { R"(\\CrashBandicootNSaneTrilogy\.exe$)", {{
      { "dxgi.syncInterval",                   "1" },
    }} },
    /* Fallout 76                                      *
     * Game tries to be too "smart" and changes sync   *
     * interval based on performance (in fullscreen)   *
     * or tries to match (or ratio below) 60fps        *
     * (in windowed).                                  *
     * Ends up getting in a loop where it will switch  *
     * and start stuttering, or get stuck at targeting *
     * 30Hz in fullscreen.                             *
     * Windowed mode being locked to 60fps as well is  *
     * pretty suboptimal...                            */
    { R"(\\Fallout76\.exe$)", {{
      { "dxgi.syncInterval",                   "1" },
    }} },
    /* Bladestorm Nightmare                       *
     * Game speed increases when above 60 fps in  *
     * the tavern area                            */
    { R"(\\BLADESTORM Nightmare\\Launch_(EA|JP)\.exe$)", {{
      { "dxgi.maxFrameRate",                  "60" },
    }} },
    /* Vindictus d3d11 CPU bound perf, and work   *
     * around the game not properly initializing  *
     * some of its constant buffers after discard */
    { R"(\\Vindictus(_x64)?\.exe$)", {{
      { "d3d11.cachedDynamicResources",       "cr" },
      { "dxvk.zeroMappedMemory",            "True" },
    }} },
    /* Riders Republic - Statically linked AMDAGS */
    { R"(\\RidersRepublic(_BE)?\.exe$)", {{
      { "dxgi.hideAmdGpu",                  "True" },
    }} },
    /* Kenshi                                     *
     * Helps CPU bound performance                */
    { R"(\\kenshi_x64\.exe$)", {{
      { "d3d11.cachedDynamicResources",        "v" },
    }} },
    /* Granblue Relink: Spams pixel shader UAVs   *
     * and assumes that AMD GPUs do not expose    *
     * native command lists for AGS usage         */
    { R"(\\granblue_fantasy_relink\.exe$)", {{
      { "d3d11.relaxedGraphicsBarriers",    "True" },
      { "d3d11.exposeDriverCommandLists",  "False" },
      { "dxgi.hideNvidiaGpu",              "False" },
    }} },
    /* Crysis 1/Warhead - Game bug in d3d10 makes *
     * it select lowest supported refresh rate    */
    { R"(\\Crysis(64)?\.exe$)", {{
      { "d3d9.maxFrameRate",                  "-1" },
      { "dxgi.maxFrameRate",                  "-1" },
    }} },
    /* EDF6 - possible race condition?            */
    { R"(\\EDF6\.exe$)", {{
      { "d3d11.enableContextLock",          "True" },
    }} },
    /* Kena: Bridge of Spirits: intel water       *
     * flickering issues                          */
    { R"(\\Kena-Win64-Shipping\.exe$)", {{
      { "dxgi.hideIntelGpu",                "True" },
    }} },
    /* GTA Definitive Edition trilogy             *
     * Static ags crash with HDR support          */
    { R"(\\(LibertyCity|ViceCity|SanAndreas)\.exe$)", {{
      { "dxgi.enableUe4Workarounds",        "True" },
    }} },
    /* Warcraft 3 Reforged                        *
     * Bugs out on some multi-gpu systems.        */
    { R"(\\x86_64\\Warcraft III\.exe$)", {{
      { "dxvk.hideIntegratedGraphics",      "True" },
    }} },
    /* Earth Defense Force 5                      */
    { R"(\\EDF5\.exe$)", {{
      { "dxgi.tearFree",                   "False" },
      { "dxgi.syncInterval",                   "1" },
    }} },
    /* The Hurricane of the Varstray              *
     * Too fast above 60fps                       */
    { R"(\\Varstray_steam(_demo)?\.exe$)", {{
      { "dxgi.maxFrameRate",                  "60" },
    }} },
    /* Watch Dogs 2 - ships broken compute shaders *
     * with no barriers when they are needed       */
    { R"(\\WatchDogs2\.exe$)", {{
      { "d3d11.forceComputeUavBarriers",    "True" },
    }} },
    /* Rocketbirds 2: Ignores row pitch for       *
     * mapped images, corrupting intro video      */
    { R"(\\Rocketbirds 2\\Game\.exe$)", {{
      { "d3d11.disableDirectImageMapping",  "True" },
    }} },
    /* LEGO City Undercover                       *
     * Fixes graphical corruption on cutscenes    */
    { R"(\\LEGOLCUR_DX11\.exe$)", {{
      { "d3d11.disableDirectImageMapping",  "True" },
    }} },
    /* Wargame: European Escalation: Broken gamma   *
     * ramp when nvapi is available for some reason */
    { R"(\\Wargame European Escalation\\WarGame\.exe$)", {{
      { "dxgi.hideNvidiaGpu",               "True" },
    }} },
    /* Guilty Gear - Speeds up above 60 fps         */
    { R"(\\GuiltyGear\.exe$)", {{
      { "dxgi.maxFrameRate",                  "60" },
    }} },
    /* Everybody's Gone to the Rapture - CPU perf   */
    { R"(\\Rapture_Release\.exe$)", {{
      { "d3d11.cachedDynamicResources",        "a" },
    }} },

    /**********************************************/
    /* D3D9 GAMES                                 */
    /**********************************************/

    /* A Hat in Time                              */
    { R"(\\HatinTimeGame\.exe$)", {{
      { "d3d9.strictPow",                  "False" },
      { "d3d9.lenientClear",                "True" },
    }} },
    /* Anarchy Online                             */
    { R"(\\anarchyonline\.exe$)", {{
      { "d3d9.memoryTrackTest",             "True" },
    }} },
    /* Borderlands                                */
    { R"(\\Borderlands\.exe$)", {{
      { "d3d9.lenientClear",                "True" },
    }} },
    /* Borderlands 2                              *
     * Missing lava in Vault of the Warrior       *
     * without Strict floats                      */
    { R"(\\Borderlands2\.exe$)", {{
      { "d3d9.lenientClear",                "True" },
      { "d3d9.supportDFFormats",           "False" },
      { "d3d9.floatEmulation",            "Strict" },
    }} },
    /* Borderlands: The Pre-Sequel                */
    { R"(\\BorderlandsPreSequel\.exe$)", {{
      { "d3d9.lenientClear",                "True" },
      { "d3d9.supportDFFormats",           "False" },
    }} },
    /* Gothic 3                                   */
    { R"(\\Gothic(3|3Final| III Forsaken Gods)\.exe$)", {{
      { "d3d9.supportDFFormats",           "False" },
    }} },
    /* Sonic Adventure 2                          */
    { R"(\\Sonic Adventure 2\\(launcher|sonic2app)\.exe$)", {{
      { "d3d9.floatEmulation",            "Strict" },
      { "d3d9.maxFrameRate",                  "60" },
    }} },
    /* The Sims 2,                                *
     * Body Shop,                                 *
     * The Sims Life Stories,                     *
     * The Sims Pet Stories,                      *
     * and The Sims Castaway Stories              */
    { R"(\\(Sims2.*|TS2BodyShop|SimsLS|SimsPS|SimsCS)"
      R"(|The Sims 2 Content Manager|TS2HomeCrafterPlus)\.exe$)", {{
      { "d3d9.customVendorId",              "10de" },
      { "d3d9.customDeviceId",              "0091" },
      { "d3d9.customDeviceDesc", "GeForce 7800 GTX" },
      { "d3d9.disableA8RT",                 "True" },
      { "d3d9.supportX4R4G4B4",            "False" },
      { "d3d9.maxAvailableMemory",          "2048" },
      { "d3d9.memoryTrackTest",             "True" },
      { "d3d9.cachedDynamicBuffers",        "True" },
    }} },
    /* Dead Space                                 *
     * Uses the a NULL render target instead      *
     * of a 1x1 one if DF24 is NOT supported      *
     * Mouse and physics issues above 60 FPS      *
     * Built-in Vsync Locks the game to 30 FPS    */
    { R"(\\Dead Space\.exe$)", {{
      { "d3d9.supportDFFormats",           "False" },
      { "d3d9.maxFrameRate",                  "60" },
      { "d3d9.presentInterval",                "1" },
    }} },
    /* Dead Space 2                               *
     * Physics issues above 60 FPS                *
     * Built-in Vsync Locks the game to 30 FPS    */
    { R"(\\deadspace2\.exe$)", {{
      { "d3d9.maxFrameRate",                  "60" },
      { "d3d9.presentInterval",                "1" },
    }} },
    /* Halo CE/HaloPC                             */
    { R"(\\halo(ce)?\.exe$)", {{
    /* Game enables minor decal layering fixes     *
     * specifically when it detects AMD.           *
     * Avoids chip being detected as unsupported   *
     * when on intel. Avoids possible path towards *
     * invalid texture addressing methods.         */
      { "d3d9.customVendorId",              "1002" },
    /* Avoids card not recognized error.          *
     * Keeps game's rendering methods             *
     * consistent for optimal compatibility.      */
      { "d3d9.customDeviceId",              "4172" },
    /* The game uses incorrect sampler types in   *
     * the shaders for glass rendering which      *
     * breaks it on native + us if we don't       *
     * spec-constantly chose the sampler type     *
     * automagically.                             */
      { "d3d9.forceSamplerTypeSpecConstants", "True" },
    }} },
    /* Counter Strike: Global Offensive
       Needs NVAPI to avoid a forced AO + Smoke
       exploit so we must force AMD vendor ID.    */
    { R"(\\csgo\.exe$)", {{
      { "d3d9.hideNvidiaGpu",               "True" },
    }} },
    /* Vampire - The Masquerade Bloodlines        */
    { R"(\\vampire\.exe$)", {{
      { "d3d9.deferSurfaceCreation",        "True" },
      { "d3d9.memoryTrackTest",             "True" },
      { "d3d9.maxAvailableMemory",          "1024" },
    }} },
    /* Senran Kagura Shinovi Versus               */
    { R"(\\SKShinoviVersus\.exe$)", {{
      { "d3d9.forceAspectRatio",            "16:9" },
    }} },
    /* Skyrim (NVAPI)                             */
    { R"(\\TESV\.exe$)", {{
      { "d3d9.hideNvidiaGpu",               "True" },
    }} },
    /* Hyperdimension Neptunia U: Action Unleashed */
    { R"(\\Neptunia\.exe$)", {{
      { "d3d9.forceAspectRatio",            "16:9" },
    }} },
    /* GTA IV (NVAPI)                             *
     * Also thinks we're always on Intel          *
     * and will report/use bad amounts of VRAM    *
     * if we report more than 128 MB of VRAM.     *
     * Disabling support for DF texture formats   *
     * makes the game use a better looking render *
     * path for mirrors.                          *
     * Also runs into issues after alt-tabbing.   */
    { R"(\\(GTAIV|EFLC)\.exe$)", {{
      { "d3d9.hideNvidiaGpu",               "True" },
      { "dxgi.maxDeviceMemory",              "128" },
      { "d3d9.supportDFFormats",           "False" },
      { "d3d9.deviceLossOnFocusLoss",       "True" },
    }} },
    /* Battlefield 2 & Battlefield 2142           *
     * Bad z-pass and ingame GUI loss on alt tab  *
     * Also hang when alt tabbing which seems     *
     * like a game bug that d3d9 drivers work     *
     * around.                                    */
    { R"(\\(BF2|BF2142|PRBF2)\.exe$)", {{
      { "d3d9.deviceLossOnFocusLoss",       "True" },
      { "d3d9.countLosableResources",      "False" },
    }} },
    /* SpellForce 2 Series                        */
    { R"(\\SpellForce2.*\.exe$)", {{
      { "d3d9.forceSamplerTypeSpecConstants", "True" },
    }} },
    /* Tomb Raider: Legend, Anniversary, Underworld  *
     * Read from a buffer created with:              *
     * D3DPOOL_DEFAULT,                              *
     * D3DUSAGE_DYNAMIC | D3DUSAGE_WRITEONLY buffer. *
     * Legend flickers with next gen content option. */
    { R"(\\(trl|tra|tru)\.exe$)", {{
      { "d3d9.cachedDynamicBuffers",        "True" },
      { "d3d9.maxFrameRate",                  "60" },
    }} },
    /* Everquest                                  */
    { R"(\\eqgame\.exe$)", {{
      { "d3d9.cachedDynamicBuffers",        "True" },
    }} },
    /* Dark Messiah of Might & Magic              */
    { R"(\\mm\.exe$)", {{
      { "d3d9.deferSurfaceCreation",        "True" },
      { "d3d9.memoryTrackTest",             "True" },
    }} },
    /* Mafia 2                                    */
    { R"(\\mafia2\.exe$)", {{
      { "d3d9.customVendorId",              "10de" },
      { "d3d9.customDeviceId",              "0402" },
    }} },
    /* Warhammer: Online                          *
     * Overly bright ground textures on Nvidia    */
    { R"(\\(WAR(-64)?|WARTEST(-64)?)\.exe$)", {{
      { "d3d9.hideNvidiaGpu",               "True" },
    }} },
    /* Dragon Nest                                */
    { R"(\\DragonNest_x64\.exe$)", {{
      { "d3d9.memoryTrackTest",             "True" },
    }} },
    /* Dal Segno                                  */
    { R"(\\DST\.exe$)", {{
      { "d3d9.deferSurfaceCreation",        "True" },
    }} },
    /* Kohan II                                   */
    { R"(\\k2\.exe$)", {{
      { "d3d9.memoryTrackTest",             "True" },
    }} },
    /* Time Leap Paradise SUPER LIVE              */
    { R"(\\tlpsl\.exe$)", {{
      { "d3d9.deferSurfaceCreation",        "True" },
    }} },
    /* Ninja Gaiden Sigma 1/2                     */
    { R"(\\NINJA GAIDEN SIGMA(2)?\.exe$)", {{
      { "d3d9.deferSurfaceCreation",        "True" },
    }} },
    /* Demon Stone breaks at frame rates > 60fps  */
    { R"(\\Demonstone\.exe$)", {{
      { "d3d9.maxFrameRate",                  "60" },
    }} },
    /* Far Cry 1                                  *
     * Has worse water rendering on AMD GPUs      */
    { R"(\\FarCry\.exe$)", {{
      { "d3d9.hideAmdGpu",                  "True" },
    }} },
    /* Sine Mora EX                               */
    { R"(\\SineMoraEX\.exe$)", {{
      { "d3d9.maxFrameRate",                  "60" },
    }} },
    /* Red Orchestra 2                            */
    { R"(\\ROGame\.exe$)", {{
      { "d3d9.floatEmulation",            "Strict" },
    }} },
    /* Dark Souls II                              */
    { R"(\\DarkSoulsII\.exe$)", {{
      { "d3d9.floatEmulation",            "Strict" },
    }} },
    /* Dogfight 1942                              */
    { R"(\\Dogfight1942\.exe$)", {{
      { "d3d9.floatEmulation",            "Strict" },
    }} },
    /* Bayonetta                                  */
    { R"(\\Bayonetta\.exe$)", {{
      { "d3d9.floatEmulation",            "Strict" },
    }} },
    /* Rayman Origins                             */
    { R"(\\Rayman Origins\.exe$)", {{
      { "d3d9.floatEmulation",            "Strict" },
    }} },
    /* Guilty Gear Xrd -Relevator-                */
    { R"(\\GuiltyGearXrd\.exe$)", {{
      { "d3d9.floatEmulation",            "Strict" },
    }} },
    /* Richard Burns Rally                        */
    { R"(\\RichardBurnsRally_SSE\.exe$)", {{
      { "d3d9.floatEmulation",            "Strict" },
    }} },
    /* BlazBlue Centralfiction                    */
    { R"(\\BBCF\.exe$)", {{
      { "d3d9.floatEmulation",            "Strict" },
      { "d3d9.textureMemory",                  "0" },
    }} },
    /* Limbo                                      */
    { R"(\\limbo\.exe$)", {{
      { "d3d9.maxFrameRate",                  "60" },
    }} },
    /* Escape from Tarkov launcher                *
     * Work around partial presentation issues    */
    { R"(\\BsgLauncher\.exe$)", {{
      { "d3d9.shaderModel",                    "1" },
    }} },
    /* Star Wars The Force Unleashed 2            *
     * Black particles because it tries to bind   *
     * a 2D texture for a shader that             *
     * declares a 3d texture.                     */
    { R"(\\SWTFU2\.exe$)", {{
      { "d3d9.forceSamplerTypeSpecConstants", "True" },
    }} },
    /* Myst V End of Ages                         *
     * Resolution change crash and cached         *
     * dynamic buffers for performance reasons    */
    { R"(\\eoa\.exe$)", {{
      { "d3d9.cachedDynamicBuffers",        "True" },
      { "d3d9.countLosableResources",      "False" },
    }} },
    /* Supreme Commander & Forged Alliance Forever */
    { R"(\\(SupremeCommander|ForgedAlliance)\.exe$)", {{
      { "d3d9.floatEmulation",            "Strict" },
    }} },
    /* Bionic Commando                            *
     * Physics break at high fps                  */
    { R"(\\bionic_commando\.exe$)", {{
      { "d3d9.maxFrameRate",                  "60" },
    }} },
    /* Beyond Good And Evil                       *
     * UI breaks at high fps                      */
    { R"(\\BGE\.exe$)", {{
      { "d3d9.maxFrameRate",                  "60" },
    }} },
    /* King Of Fighters XIII                      *
     * In-game speed increases on high FPS        */
    { R"(\\kof(xiii|13_win32_Release)\.exe$)", {{
      { "d3d9.maxFrameRate",                  "60" },
    }} },
    /* YS Origin                                  *
     * Helps very bad frametimes in some areas    */
    { R"(\\yso_win\.exe$)", {{
      { "d3d9.maxFrameLatency",                "1" },
    }} },
    /* Saints Row 2 - Prevents unmap crash        */
    { R"(\\SR2_pc\.exe$)", {{
      { "d3d9.textureMemory",                  "0" },
    }} },
    /* Witcher 1: Very long loading times         *
     * Inventory hair explosion at very high fps  */
    { R"(\\witcher\.exe$)", {{
      { "d3d9.cachedDynamicBuffers",        "True" },
      { "d3d9.maxFrameRate",                 "300" },
    }} },
    /* Guitar Hero World Tour                     *
     * Very prone to address space crashes        */
    { R"(\\(GHWT|GHWT_Definitive)\.exe$)", {{
      { "d3d9.textureMemory",                 "16" },
      { "d3d9.allowDirectBufferMapping",   "False" },
    }} },
    /* The Ship (2004)                            */
    { R"(\\ship\.exe$)", {{
      { "d3d9.memoryTrackTest",             "True" },
    }} },
    /* SiN Episodes Emergence                     */
    { R"(\\SinEpisodes\.exe$)", {{
      { "d3d9.memoryTrackTest",             "True" },
    }} },
    /* Hammer World Editor                        */
    { R"(\\(hammer(plusplus)?|mallet|wc)\.exe$)", {{
      { "d3d9.cachedDynamicBuffers",        "True" },
    }} },
    /* Dragon Age Origins                         *
     * Keeps unmapping the same 3 1MB buffers     *
     * thousands of times when you alt-tab out    *
     * Causing it to crash OOM                    */
    { R"(\\DAOrigins\.exe$)" , {{
      { "d3d9.allowDirectBufferMapping",   "False" },
    }} },
    /* Sonic & All-Stars Racing Transformed       *
     * Helps performance when Resizable BAR       *
     * is enabled                                 */
    { R"(\\ASN_App_PcDx9_Final\.exe$)", {{
      { "d3d9.cachedDynamicBuffers",        "True" },
    }} },
    /* Final Fantasy XIV - Direct3D 9 mode        *
     * Can crash with unmapping                   */
    { R"(\\ffxiv\.exe$)", {{
      { "d3d9.textureMemory",                  "0" },
    }} },
    /* Alien Rage                                 *
     * GTX 295 & disable Hack to fix shadows      */
    { R"(\\(ShippingPC-AFEARGame|ARageMP)\.exe$)", {{
      { "d3d9.customVendorId",              "10de" },
      { "d3d9.customDeviceId",              "05E0" },
      { "dxgi.hideNvidiaGpu",              "False" },
    }} },
    /* Battle Fantasia Revised Edition            *
     * Speedup above 60fps                        */
    { R"(\\bf10\.exe$)", {{
      { "d3d9.maxFrameRate",                  "60" },
    }} },
    /* Codename Panzers Phase One/Two             *
     * Main menu won't render after intros        *
     * and CPU bound performance                  */
    { R"(\\(PANZERS|PANZERS_Phase_2)\.exe$)", {{
      { "d3d9.deferSurfaceCreation",        "True" },
      { "d3d9.cachedDynamicBuffers",        "True" },
    }} },
    /* DC Universe Online                         *
     * Freezes after alt tabbing                  */
    { R"(\\DCGAME\.EXE$)", {{
      { "d3d9.deviceLossOnFocusLoss",       "True" },
    }} },
    /* Halo Online                                *
     * Black textures                             */
    { R"(\\eldorado\.exe$)", {{
      { "d3d9.floatEmulation",            "Strict" },
      { "d3d9.allowDirectBufferMapping",   "False" },
    }} },
    /* Injustice: Gods Among Us                   *
     * Locks a buffer that's still in use         */
    { R"(\\injustice\.exe$)", {{
      { "d3d9.allowDirectBufferMapping",   "False" },
    }} },
    /* STEINS;GATE ELITE                          */
    { R"(\\SG_ELITE\\Game\.exe$)", {{
      { "d3d9.maxFrameRate",                  "60" },
    }} },
    /* The Incredibles                            */
    { R"(\\IncPC\.exe$)", {{
      { "d3d9.maxFrameRate",                  "59" },
    }} },
    /* Conflict Vietnam                           */
    { R"(\\Vietnam\.exe$)", {{
      { "d3d9.maxFrameRate",                  "60" },
    }} },
    /* Project: Snowblind                         */
    { R"(\\Snowblind\.(SP|MP|exe)$)", {{
      { "d3d9.maxFrameRate",                  "60" },
    }} },
    /* Aviary Attorney                            */
    { R"(\\Aviary Attorney\\nw\.exe$)", {{
      { "d3d9.maxFrameRate",                  "60" },
    }} },
    /* Drakensang: The Dark Eye                   */
    { R"(\\drakensang\.exe$)", {{
      { "d3d9.deferSurfaceCreation",        "True" },
    }} },
    /* Age of Empires 2 - janky frame timing      */
    { R"(\\AoK HD\.exe$)", {{
      { "d3d9.maxFrameLatency",                "1" },
    }} },
    /* Battlestations Midway                      */
    { R"(\\Battlestationsmidway\.exe$)", {{
      { "d3d9.cachedDynamicBuffers",        "True" },
    }} },
    /* SkyDrift                                   *
     * Works around alt tab OOM crash             */
    { R"(\\SkyDrift\.exe$)" , {{
      { "d3d9.allowDirectBufferMapping",   "False" },
    }} },
    /* Assassin's Creed 2                         *
     * Helps alt tab crash on Linux               */
    { R"(\\AssassinsCreedIIGame\.exe$)" , {{
      { "d3d9.deviceLossOnFocusLoss",       "True" },
    }} },
    /* Sonic CD                                   */
    { R"(\\soniccd\.exe$)", {{
      { "d3d9.maxFrameRate",                  "60" },
    }} },
    /* UK Truck Simulator 1                       */
    { R"(\\UK Truck Simulator\\bin\\win_x86\\game\.exe$)", {{
      { "d3d9.floatEmulation",            "Strict" },
    }} },
    /* d3d9 Supreme Ruler game series             *
     * Leaks a state block leading                *
     * to Reset calls failing                     */
    { R"(\\SupremeRuler(Ultimate|GreatWar|1936|CW)\.exe$)", {{
      { "d3d9.countLosableResources",      "False" },
    }} },
    /* Operation Flashpoint: Red River            *
     * Flickering issues                          */
    { R"(\\RedRiver\.exe$)", {{
      { "d3d9.floatEmulation",            "Strict" },
    }} },
    /* Dark Void - Crashes above 60fps in places  */
    { R"(\\ShippingPC-SkyGame\.exe$)", {{
      { "d3d9.maxFrameRate",                  "60" },
    }} },
    /* 9th Dawn II                                *
     * OpenGL game that also spins up d3d9        *
     * Black screens without config               */
    { R"(\\ninthdawnii\.exe$)", {{
      { "d3d9.deferSurfaceCreation",        "True" },
    }} },
    /* Delta Force: Xtreme 1 & 2 - Performance    */
    { R"(\\(DFX|dfx2)\.exe$)", {{
      { "d3d9.cachedDynamicBuffers",        "True" },
    }} },
    /* Prototype                                  *
     * Incorrect shadows on AMD & Intel.          *
     * AA 4x can not be selected above 2GB vram   */
    { R"(\\prototypef\.exe$)", {{
      { "d3d9.hideAmdGpu",                  "True" },
      { "dxgi.maxDeviceMemory",             "2047" },
    }} },
    /* STAR WARS: The Force Unleashed             *
     * Prevents black screen on each alt-tab      */
    { R"(\\SWTFU\.exe$)", {{
      { "d3d9.deviceLossOnFocusLoss",       "True" },
    }} },
    /* Fallout New Vegas - Various visual issues  *
     * in mod New Vegas Reloaded. Nvidia path in  *
     * same mod use NvAPI_D3D9_StretchRectEx for  *
     * depth buffer resolves                      */
    { R"(\\FalloutNV(Launcher)?\.exe$)", {{
      { "d3d9.floatEmulation",            "Strict" },
      { "d3d9.hideNvidiaGpu",               "True" },
    }} },
    /* Dungeons and Dragons: Dragonshard          *
     * Massive FPS decreases in some scenes       */
    { R"(\\Dragonshard\.exe$)", {{
      { "d3d9.cachedDynamicBuffers",        "True" },
    }} },
    /* Battle for Middle-earth 2 and expansion    *
     * Slowdowns in certain scenarios             */
    { R"(\\(The Battle for Middle-earth( \(tm\))? II( Demo)?)"
      R"(|The Lord of the Rings, The Rise of the Witch-king)\\game\.dat$)", {{
      { "d3d9.cachedDynamicBuffers",        "True" },
    }} },
    /* WRC4 - Audio breaks above 60fps            */
    { R"(\\WRC4\.exe$)", {{
      { "d3d9.maxFrameRate",                  "60" },
    }} },
    /* Splinter Cell Conviction                   *
     * Unsupported GPU complaint                  */
    { R"(\\conviction_game\.exe$)", {{
      { "dxgi.customVendorId",              "10de" },
      { "dxgi.customDeviceId",              "05e0" },
      { "dxgi.customDeviceDesc", "GeForce GTX 295" },
    }} },
    /* Resident Evil: Operation Raccoon City      */
    { R"(\\RaccoonCity\.exe$)", {{
      { "d3d9.textureMemory",                  "0" },
    }} },
    /* APB: Reloaded                              *
     * Fixes frametime jumps when shooting        */
    { R"(\\APB\.exe$)", {{
      { "d3d9.cachedDynamicBuffers",        "True" },
    }} },
    /* Battle Mages - helps CPU bound perf        */
    { R"(\\Battle Mages\\mages\.exe$)", {{
      { "d3d9.cachedDynamicBuffers",        "True" },
    }} },
    /* Prince of Persia (2008) - Can get stuck    *
     * during loading at very high fps            */
    { R"(\\Prince( of Persia|OfPersia_Launcher)\.exe$)", {{
      { "d3d9.maxFrameRate",                 "240" },
    }} },
    /* F.E.A.R 1 & expansions                     *
     * Graphics glitches at very high fps         */
    { R"(\\FEAR(MP|XP|XP2)?\.exe$)", {{
      { "d3d9.maxFrameRate",                 "360" },
    }} },
    /* Secret World Legends - d3d9 mode only sees *
     * 512MB vram locking higher graphics presets */
    { R"(\\SecretWorldLegends\.exe$)", {{
      { "d3d9.memoryTrackTest",             "True" },
    }} },
    /* Far Cry 2:                                 *
     * Set cached dynamic buffers to True to      *
     * improve perf on all hardware.              */
    { R"(\\(FarCry2|farcry2game)\.exe$)", {{
      { "d3d9.cachedDynamicBuffers",        "True" },
    }} },
    /* Dark Sector - Crashes in places            */
    { R"(\\DS\.exe$)", {{
      { "d3d9.textureMemory",                  "0" },
    }} },
    /* Arcana Heart 3 Love Max + Xtend version    *
     * Game speed is too fast above 60 fps        */
    { R"(\\(AH3LM|AALib)\.exe$)", {{
      { "d3d9.maxFrameRate",                  "60" },
    }} },
    /* May Payne 3 - Visual issues on drivers     *
     * such as ANV (and amdvlk when set to True)  */
    { R"(\\MaxPayne3\.exe$)", {{
      { "d3d9.floatEmulation",            "Strict" },
    }} },
    /* Star Wars Empire at War & expansion        *
     * In base game the AA option dissapears at   *
     * 2075MB vram and above                      */
    { R"(\\(StarWarsG|sweaw|swfoc)\.exe$)", {{
      { "d3d9.maxAvailableMemory",          "2048" },
      { "d3d9.memoryTrackTest",             "True" },
    }} },
    /* CivCity: Rome                              *
     * Enables soft real-time shadows             */
    { R"(\\CivCity Rome\.exe$)", {{
      { "d3d9.customVendorId",              "10de" },
    }} },
    /* Silent Hill 2 (2001)                       *
     * The Enhancements mod configures the        *
     * swapchain to only have a single backbuffer *
     * and then calls GetFrontBufferData after    *
     * rendering to the backbuffer. This causes   *
     * it to get the wrong data from              *
     * GetFrontBufferData().                      */
    { R"(\\sh2pc\.exe$)", {{
      { "d3d9.extraFrontbuffer",            "True" },
    }} },
    /* Lego Indiana Jones: The Original Adventures *
     * Fix UI performance                          */
    { R"(\\LEGOIndy\.exe$)", {{
      { "d3d9.cachedDynamicBuffers",        "True" },
    }} },
    /* Lego Batman: The Videogame                 *
     * Fix UI performance                         */
    { R"((\\LEGOBatman|LegoBatman\\Game)\.exe$)", {{
      { "d3d9.cachedDynamicBuffers",        "True" },
    }} },
    /* Thumper - Fixes missing track              */
    { R"(\\THUMPER_dx9\.exe$)", {{
      { "d3d9.floatEmulation",            "Strict" },
    }} },
    /* Red Orchestra: Ostfront 41-45 - Blinks,    *
     * freeze, crash or goes Windowed on alt-tab  */
    { R"(\\RedOrchestra\.exe$)", {{
      { "d3d9.deviceLossOnFocusLoss",       "True" },
      { "d3d9.countLosableResources",      "False" },
    }} },
    /* Pirate Hunter - Prevents crash             */
    { R"(\\PH\.exe$)", {{
      { "d3d9.memoryTrackTest",             "True" },
      { "d3d9.maxAvailableMemory",          "2048" },
    }} },
    /* Battle Engine Aquila - Enables additional  *
     * graphical features and Nvidia particle fog */
    { R"(\\BEA\.exe$)", {{
      { "d3d9.customVendorId",              "10de" },
      { "d3d9.customDeviceId",              "0330" },
      { "d3d9.customDeviceDesc", "NVIDIA GeForce FX 5900 Ultra" },
    }} },
    /* Astebreed - Will crash on any graphical    *
     * options or preset changes otherwise. Also, *
     * game speed is too fast above 60 fps.       */
    { R"(\\Astebreed\.exe$)", {{
      { "d3d9.countLosableResources",      "False" },
      { "d3d9.maxFrameRate",                  "60" },
    }} },
    /* Dungeon Lords - Crash when saving game     */
    { R"(\\(DLSteamEdition|dlords)\.exe$)", {{
      { "d3d9.textureMemory",                  "0" },
    }} },
    /* Test Drive Unlimited 2                     *
     * Loss of input on alt-tab                   */
    { R"(\\TestDrive2\.exe$)", {{
      { "d3d9.deviceLossOnFocusLoss",       "True" },
    }} },
    /* Perilous Warp - Nvidia path depends on     *
     * unimplemented NvAPI_D3D9_StretchRectEx.    *
     * Without it screen effects such as blood    *
     * splatter are bugged.                       */
    { R"(\\Perilous Warp\\system(64)?\\game\.exe$)", {{
      { "d3d9.hideNvidiaGpu",               "True" },
    }} },
    /* AquaNox 2: Does not start if too many      *
     * modes/resolutions are advertised           */
    { R"(\\AN2\.dat$)", {{
      { "d3d9.modeCountCompatibility",      "True" },
    }} },
    /* Psi-Ops: The Mindgate Conspiracy           *
     * Broken input and physics above 60 fps      */
    { R"(\\PsiOps\.exe$)", {{
      { "d3d9.maxFrameRate",                  "60" },
    }} },
    /* Alone in the Dark (2008)                   *
     * Crashes when selecting the graphics menu   *
     * option without memory tracking in place    */
    { R"(\\Alone\.exe$)", {{
      { "d3d9.memoryTrackTest",             "True" },
    }} },
    /* Scarface - Rendering issues when the       *
     * D3DLOCK_DISCARD flag is respected          */
    { R"(\\Scarface\.exe$)", {{
      { "d3d9.allowDiscard",               "False" },
    }} },
    /* Heroes of Annihilated Empires              *
     * Cursor and other animations play back too  *
     * fast without a frame cap in place.         */
    { R"(\\Heroes of Annihilated Empires.*\\engine\.exe$)", {{
      { "d3d9.maxFrameRate",                  "60" },
    }} },
    /* RaceRoom Racing Experience                 *
     * Game depends on NvAPI_D3D9_StretchRectEx   */
    { R"(\\RRRE(64)?\.exe$)", {{
      { "d3d9.hideNvidiaGpu",               "True" },
    }} },
<<<<<<< HEAD
    /* Core Awaken ~Jilelen and crimson dungeon~  *
     * Freezes on boot                            */
    { R"(\\BioDungeon\.exe$)", {{
      { "d3d9.countLosableResources",      "False" },
=======
    /* Blitzkrieg 2 - Startup crash               */
    { R"(\\Blitzkrieg 2( - Fall of the Reich| - Liberation)?\\bin\\game\.exe$)", {{
      { "d3d9.memoryTrackTest",             "True" },
>>>>>>> b3da8104
    }} },

    /**********************************************/
    /* D3D8 GAMES                                 */
    /**********************************************/

    /* Duke Nukem Forever (2001)                  */
    { R"(\\DukeForever\.exe$)", {{
      { "d3d9.maxFrameRate",                  "60" },
    }} },
    /* Anito: Defend a Land Enraged               */
    { R"(\\Anito\.exe$)", {{
      { "d3d9.memoryTrackTest",             "True" },
      { "d3d9.maxAvailableMemory",          "1024" },
    }} },
    /* Red Faction                                *
     * Fixes crashing when starting a new game    */
    { R"(\\RF\.exe$)", {{
      { "d3d9.allowDirectBufferMapping",   "False" },
    }} },
    /* Commandos 3                                *
     * The game doesn't use NOOVERWRITE properly  *
     * and reads from actively modified buffers,  *
     * which causes graphical glitches at times   */
    { R"(\\Commandos3\.exe$)", {{
      { "d3d9.allowDirectBufferMapping",   "False" },
    }} },
    /* Motor City Online                          */
    { R"(\\MCity_d\.exe$)", {{
      { "d3d9.cachedDynamicBuffers",        "True" },
      { "d3d8.batching",                    "True" },
    }} },
    /* Railroad Tycoon 3                          */
    { R"(\\RT3\.exe$)", {{
      { "d3d9.maxFrameRate",                  "60" },
    }} },
    /* Pure Pinball 2.0 REDUX                     *
     * This game reads from undeclared vs inputs  *
     * but somehow works on native. Let's just    *
     * change its declaration to make them work.  */
    { R"(\\Pure Pinball 2\.0 REDUX\.exe$)", {{
      { "d3d8.forceVsDecl",  "0:2,4:2,7:4,9:1,8:1" },
    }} },
    /* Need for Speed III: Hot Pursuit            *
     * (with the "Modern Patch")                  */
    { R"(\\nfs3\.exe$)", {{
      { "d3d9.cachedDynamicBuffers",        "True" },
      { "d3d8.batching",                    "True" },
    }} },
    /* Need for Speed: High Stakes / Road         *
     * Challenge (with the "Modern Patch") -      *
     * Won't actually render anything in game     *
     * without a memory limit in place            */
    { R"(\\nfs4\.exe$)", {{
      { "d3d9.cachedDynamicBuffers",        "True" },
      { "d3d9.memoryTrackTest",             "True" },
      { "d3d9.maxAvailableMemory",          "1024" },
      { "d3d8.batching",                    "True" },
    }} },
    /* Need for Speed: Hot Pursuit 2              */
    { R"(\\NFSHP2\.exe$)", {{
      { "d3d9.cachedDynamicBuffers",        "True" },
    }} },
    /* Project I.G.I. 2: Covert Strike            */
    { R"(\\igi2\.exe$)", {{
      { "d3d9.cachedDynamicBuffers",        "True" },
    }} },
    /* Treasure Planet: Battle at Procyon         *
     * Declares v5 as color but shader uses v6    */
    { R"(\\TP_Win32\.exe$)", {{
      { "d3d8.forceVsDecl",      "0:2,3:2,6:4,7:1" },
    }} },
    /* Scrapland (Remastered)                     */
    { R"(\\Scrap\.exe$)", {{
      { "d3d9.deferSurfaceCreation",        "True" },
    }} },
    /* V-Rally 3                                  */
    { R"(\\VRally3(Demo)?\.exe$)", {{
      { "d3d9.maxFrameRate",                  "60" },
    }} },
    /* Soldiers: Heroes Of World War II           *
     * Fills up all available memory and hangs    *
     * while loading the main menu otherwise      */
    { R"(\\Soldiers\.exe$)", {{
      { "d3d9.memoryTrackTest",             "True" },
      { "d3d9.maxAvailableMemory",           "512" },
    }} },
    /* Cossacks II: Napoleonic Wars &             *
     * Battle for Europe                          */
    { R"(\\Cossacks II.*\\engine\.exe$)", {{
      { "d3d9.maxFrameRate",                  "60" },
    }} },
    /* Alexander                                  */
    { R"(\\Alexander\\Data\\engine\.exe$)", {{
      { "d3d9.maxFrameRate",                  "60" },
    }} },
    /* 3DMark2001 (SE)                            *
     * Fixes a drastic performance drop in the    *
     * "Car Chase - High Detail" benchmark        */
    { R"(\\3DMark2001(SE)?\.exe$)", {{
      { "d3d9.allowDirectBufferMapping",   "False" },
    }} },
    /* Delta Force: Black Hawk Down               */
    { R"(\\dfbhd\.exe$)", {{
      { "d3d9.cachedDynamicBuffers",        "True" },
    }} },
    /* X2: The Threat                             */
    { R"(\\X2\.exe$)", {{
      { "d3d9.cachedDynamicBuffers",        "True" },
    }} },
    /* The Lord of the Rings:                     *
     * The Fellowship of the Ring                 */
    { R"(\\Fellowship\.exe$)", {{
      { "d3d9.maxFrameRate",                  "60" },
      { "d3d8.placeP8InScratch",            "True" },
    }} },
    /* Inquisitor (2009)                          *
     * Leaks a resource when alt-tabbing          */
    { R"(\\Inquisitor\.exe$)", {{
      { "d3d9.countLosableResources",      "False" },
    }} },
    /* Art of Murder FBI Confidential - CPU perf  */
    { R"(\\Art of Murder - FBI Confidential\\game\.exe$)", {{
      { "d3d9.cachedDynamicBuffers",        "True" },
    }} },
    /* Max Payne 1 - Stalls waiting for an index buffer */
    { R"(\\MaxPayne\.exe$)", {{
      { "d3d9.allowDirectBufferMapping",   "False" },
    }} },
    /* Z: Steel Soldiers                          */
    { R"(\\z2\.exe$)", {{
      { "d3d9.cachedDynamicBuffers",        "True" },
    }} },
    /* FIFA Football 2003                         */
    { R"(\\fifa2003(demo)?\.exe$)", {{
      { "d3d9.cachedDynamicBuffers",        "True" },
    }} },
    /* Splinter Cell: Pandora Tomorrow (Retail)   *
     * Missing shadows without dref scaling and   *
     * broken inputs and physics above 60 FPS     */
    { R"(\\offline\\system\\SplinterCell2\.exe$)", {{
      { "d3d9.maxFrameRate",                  "60" },
      { "d3d8.scaleDref",                     "24" },
    }} },
    /* Splinter Cell: Pandora Tomorrow (Steam)    *
     * Broken inputs and physics above 60 FPS     */
    { R"(\\Splinter Cell Pandora Tomorrow\\system\\SplinterCell2\.exe$)", {{
      { "d3d9.maxFrameRate",                  "60" },
    }} },
    /* Chrome: Gold Edition                       *
     * Broken character model motion at high FPS  */
    { R"(\\Chrome(Single|Net)\.exe$)", {{
      { "d3d9.maxFrameRate",                  "60" },
    }} },
    /* Rayman 3: Hoodlum Havoc                    *
     * Missing geometry and textures without      *
     * legacy DISCARD behavior                    */
    { R"(\\Rayman3\.exe$)", {{
      { "d3d9.maxFrameRate",                  "60" },
      { "d3d8.forceLegacyDiscard",          "True" },
    }} },
    /* Tom Clancy's Splinter Cell                 *
     * Fixes shadow buffers, broken physics       *
     * above 60 FPS and game freezing on alt-tab  */
    { R"(\\splintercell\.exe$)", {{
      { "d3d9.hideAmdGpu",                  "True" },
      { "d3d9.maxFrameRate",                  "60" },
      { "d3d9.deviceLossOnFocusLoss",       "True" },
      { "d3d8.scaleDref",                     "24" },
      { "d3d8.shadowPerspectiveDivide",     "True" },
    }} },
    /* Trainz v1.3 (2001)                         *
     * Fixes black screen after alt-tab           */
    { R"(\\bin\\trainz\.exe$)", {{
      { "d3d9.deviceLossOnFocusLoss",       "True" },
    }} },
    /* A.I.M.: Artificial Intelligence Machine    *
     * Fixes black screen after the options       *
     * window is closed or on alt-tab             */
    { R"(\\AIM\.exe$)", {{
      { "d3d9.deviceLossOnFocusLoss",       "True" },
    }} },
    /* Star Trek: Starfleet Command III           *
     * The GOG release ships with a D3D8 to D3D9  *
     * wrapper that leaks several surfaces.       */
    { R"(\\SFC3\.exe$)", {{
      { "d3d9.countLosableResources",      "False" },
    }} },
    /* GTR - FIA GT Racing Game                   *
     * Vram complaint & restricted resolutions    *
     * Performance                                */
    { R"(\\GTR (- FIA GT Rac(e)?ing Game|Demo)\\(GTR(Demo)?|(3D)?Config)\.exe$)", {{
      { "d3d9.maxAvailableMemory",          "1024" },
      { "d3d9.memoryTrackTest",             "True" },
      { "d3d9.cachedDynamicBuffers",        "True" },
    }} },
    /* Comanche 4 - Only enables the FSAA option  *
     * if it detects a device ID of 0x025x.       */
     { R"(\\c4(lan)?\.exe$)", {{
      { "d3d9.customVendorId",              "10de" },
      { "d3d9.customDeviceId",              "0250" },
      { "d3d9.customDeviceDesc", "NVIDIA GeForce4 Ti 4600" },
    }} },
    /* AquaNox: Does not start if too many        *
     * modes/resolutions are advertised           */
    { R"(\\Aqua\.exe$)", {{
      { "d3d9.modeCountCompatibility",      "True" },
    }} },
    /* Top Spin (2005)                            *
     * Missing geometry and textures without      *
     * legacy DISCARD behavior                    */
    { R"(\\TopSpin\.exe$)", {{
      { "d3d8.forceLegacyDiscard",          "True" },
    }} },
    /* Lego Racers 2 - Hits an incredible amount  *
     * of queue syncs with direct buffer mapping  */
    { R"(\\LEGO Racers 2\.exe$)", {{
      { "d3d9.allowDirectBufferMapping",   "False" },
    }} },
    /* Smash Up Derby - Poor performance on Intel *
     * due to queue syncs on certain race tracks  */
    { R"(\\Smash up Derby\\cars\.exe$)", {{
      { "d3d9.allowDirectBufferMapping",   "False" },
    }} },
  };


  const static ProfileList g_deckProfiles = {
    /* Fallout 4: Defaults to 45 FPS on OLED, but also breaks above 60 FPS */
    { R"(\\Fallout4\.exe$)", {{
      { "dxgi.syncInterval",                   "1" },
      { "dxgi.maxFrameRate",                  "60" },
    }} },
  };


  const static ProfileList g_hashedProfiles = {
    /* Nothing to see here */
  };


  const Config* findProfile(const ProfileList& profiles, const std::string& appName) {
    auto appConfig = std::find_if(profiles.begin(), profiles.end(),
      [&appName] (const std::pair<const char*, Config>& pair) {
        // With certain locales, regex parsing will simply crash. Using regex::imbue
        // does not resolve this; only the global locale seems to matter here. Catch
        // bad_alloc errors to work around this for now.
        try {
          std::regex expr(pair.first, std::regex::extended | std::regex::icase);
          return std::regex_search(appName, expr);
        } catch (const std::bad_alloc& e) {
          Logger::err(str::format("Failed to parse regular expression: ", pair.first));
          return false;
        }
      });

    return appConfig != profiles.end()
      ? &appConfig->second
      : nullptr;
  }


  const Config* findHashedProfile(const ProfileList& profiles, const std::string& appName) {
    // Don't bother hashing exe names if we don't have
    // any top-secret app profiles to begin with
    if (profiles.empty())
      return nullptr;

    auto n = appName.find_last_of('\\') + 1u;

    if (n >= appName.size())
      return nullptr;

    auto hash = Sha1Hash::compute(&appName[n], appName.size() - n).toString();

    auto appConfig = std::find_if(profiles.begin(), profiles.end(),
      [&hash] (const std::pair<const char*, Config>& pair) {
        return hash == pair.first;
      });

    return appConfig != profiles.end()
      ? &appConfig->second
      : nullptr;
  }


  static bool isWhitespace(char ch) {
    return ch == ' ' || ch == '\x9' || ch == '\r';
  }


  static bool isValidKeyChar(char ch) {
    return (ch >= '0' && ch <= '9')
        || (ch >= 'A' && ch <= 'Z')
        || (ch >= 'a' && ch <= 'z')
        || (ch == '.' || ch == '_');
  }


  static size_t skipWhitespace(const std::string& line, size_t n) {
    while (n < line.size() && isWhitespace(line[n]))
      n += 1;
    return n;
  }


  struct ConfigContext {
    bool active;
  };


  static void parseUserConfigLine(Config& config, ConfigContext& ctx, const std::string& line) {
    std::stringstream key;
    std::stringstream value;

    // Extract the key
    size_t n = skipWhitespace(line, 0);

    if (n < line.size() && line[n] == '[') {
      n += 1;

      size_t e = line.size() - 1;
      while (e > n && line[e] != ']')
        e -= 1;

      while (n < e)
        key << line[n++];

      ctx.active = key.str() == env::getExeName();
    } else {
      while (n < line.size() && isValidKeyChar(line[n]))
        key << line[n++];

      // Check whether the next char is a '='
      n = skipWhitespace(line, n);
      if (n >= line.size() || line[n] != '=')
        return;

      // Extract the value
      bool insideString = false;
      n = skipWhitespace(line, n + 1);

      while (n < line.size()) {
        if (!insideString && isWhitespace(line[n]))
          break;

        if (line[n] == '"') {
          insideString = !insideString;
          n++;
        } else
          value << line[n++];
      }

      if (ctx.active)
        config.setOption(key.str(), value.str());
    }
  }


  Config::Config() { }
  Config::~Config() { }


  Config::Config(OptionMap&& options)
  : m_options(std::move(options)) { }


  void Config::merge(const Config& other) {
    for (auto& pair : other.m_options)
      m_options.insert(pair);
  }


  void Config::setOption(const std::string& key, const std::string& value) {
    m_options.insert_or_assign(key, value);
  }


  std::string Config::getOptionValue(const char* option) const {
    auto iter = m_options.find(option);

    return iter != m_options.end()
      ? iter->second : std::string();
  }


  bool Config::parseOptionValue(
    const std::string&  value,
          std::string&  result) {
    result = value;
    return true;
  }


  bool Config::parseOptionValue(
    const std::string&  value,
          bool&         result) {
    static const std::array<std::pair<const char*, bool>, 2> s_lookup = {{
      { "true",  true  },
      { "false", false },
    }};

    return parseStringOption(value,
      s_lookup.begin(), s_lookup.end(), result);
  }


  bool Config::parseOptionValue(
    const std::string&  value,
          int32_t&      result) {
    if (value.size() == 0)
      return false;

    // Parse sign, don't allow '+'
    int32_t sign = 1;
    size_t start = 0;

    if (value[0] == '-') {
      sign = -1;
      start = 1;
    }

    // Parse absolute number
    int32_t intval = 0;

    for (size_t i = start; i < value.size(); i++) {
      if (value[i] < '0' || value[i] > '9')
        return false;

      intval *= 10;
      intval += value[i] - '0';
    }

    // Apply sign and return
    result = sign * intval;
    return true;
  }


  bool Config::parseOptionValue(
    const std::string&  value,
          float&        result) {
    if (value.size() == 0)
      return false;

    // Parse sign
    size_t pos = 0;
    bool negate = false;

    if (value[0] == '-') {
      negate = true;

      if (++pos == value.size())
        return false;
    }

    // Parse integer part
    uint64_t intPart = 0;

    if (value[pos] == '.')
      return false;

    while (pos < value.size()) {
      if (value[pos] == '.') {
        if (++pos == value.size())
          return false;
        break;
      }

      if (value[pos] < '0' || value[pos] > '9')
        return false;

      intPart *= 10;
      intPart += value[pos] - '0';
      pos += 1;
    }

    // Parse fractional part
    uint64_t fractPart = 0;
    uint64_t fractDivisor = 1;

    while (pos < value.size()) {
      if (value[pos] < '0' || value[pos] > '9')
        return false;

      fractDivisor *= 10;
      fractPart *= 10;
      fractPart += value[pos] - '0';
      pos += 1;
    }

    // Compute final number, not super accurate but this should do
    result = float((double(fractPart) / double(fractDivisor)) + double(intPart));

    if (negate)
      result = -result;

    return std::isfinite(result);
  }


  bool Config::parseOptionValue(
    const std::string&  value,
          Tristate&     result) {
    static const std::array<std::pair<const char*, Tristate>, 3> s_lookup = {{
      { "true",  Tristate::True  },
      { "false", Tristate::False },
      { "auto",  Tristate::Auto  },
    }};

    return parseStringOption(value,
      s_lookup.begin(), s_lookup.end(), result);
  }


  template<typename I, typename V>
  bool Config::parseStringOption(
          std::string   str,
          I             begin,
          I             end,
          V&            value) {
    str = Config::toLower(str);

    for (auto i = begin; i != end; i++) {
      if (str == i->first) {
        value = i->second;
        return true;
      }
    }

    return false;
  }


  Config Config::getAppConfig(const std::string& appName) {
    const Config* config = nullptr;

    if (env::getEnvVar("SteamDeck") == "1")
      config = findProfile(g_deckProfiles, appName);

    if (!config)
      config = findProfile(g_profiles, appName);

    if (!config)
      config = findHashedProfile(g_hashedProfiles, appName);

    if (config) {
      // Inform the user that we loaded a default config
      Logger::info(str::format("Found built-in config:"));

      for (auto& pair : config->m_options)
        Logger::info(str::format("  ", pair.first, " = ", pair.second));

      return *config;
    }

    return Config();
  }


  Config Config::getUserConfig() {
    Config config;

    // Load either $DXVK_CONFIG_FILE or $PWD/dxvk.conf
    std::string filePath = env::getEnvVar("DXVK_CONFIG_FILE");
    std::string confLine = env::getEnvVar("DXVK_CONFIG");

    if (filePath == "")
      filePath = "dxvk.conf";

    // Open the file if it exists
    std::ifstream stream(str::topath(filePath.c_str()).c_str());

    if (!stream && confLine.empty())
      return config;

    // Initialize parser context
    ConfigContext ctx;
    ctx.active = true;

    if (stream) {
      // Inform the user that we loaded a file, might
      // help when debugging configuration issues
      Logger::info(str::format("Found config file: ", filePath));

      // Parse the file line by line
      std::string line;

      while (std::getline(stream, line))
        parseUserConfigLine(config, ctx, line);
    }

    if (!confLine.empty()) {
      ctx.active = true;

      // Inform the user that we parsing config from environment, might
      // help when debugging configuration issues
      Logger::info(str::format("Found config env: ", confLine));

      for(auto l : str::split(confLine, ";"))
        parseUserConfigLine(config, ctx, std::string(l.data(), l.size()));
    }

    return config;
  }


  void Config::logOptions() const {
    if (!m_options.empty()) {
      Logger::info("Effective configuration:");

      for (auto& pair : m_options)
        Logger::info(str::format("  ", pair.first, " = ", pair.second));
    }
  }

  std::string Config::toLower(std::string str) {
    std::transform(str.begin(), str.end(), str.begin(),
      [] (unsigned char c) { return (c >= 'A' && c <= 'Z') ? (c + 'a' - 'A') : c; });
    return str;
  }

}<|MERGE_RESOLUTION|>--- conflicted
+++ resolved
@@ -1116,17 +1116,14 @@
     { R"(\\RRRE(64)?\.exe$)", {{
       { "d3d9.hideNvidiaGpu",               "True" },
     }} },
-<<<<<<< HEAD
+    /* Blitzkrieg 2 - Startup crash               */
+    { R"(\\Blitzkrieg 2( - Fall of the Reich| - Liberation)?\\bin\\game\.exe$)", {{
+      { "d3d9.memoryTrackTest",             "True" },
+    }} },
     /* Core Awaken ~Jilelen and crimson dungeon~  *
      * Freezes on boot                            */
     { R"(\\BioDungeon\.exe$)", {{
       { "d3d9.countLosableResources",      "False" },
-=======
-    /* Blitzkrieg 2 - Startup crash               */
-    { R"(\\Blitzkrieg 2( - Fall of the Reich| - Liberation)?\\bin\\game\.exe$)", {{
-      { "d3d9.memoryTrackTest",             "True" },
->>>>>>> b3da8104
-    }} },
 
     /**********************************************/
     /* D3D8 GAMES                                 */
