--- conflicted
+++ resolved
@@ -1721,16 +1721,7 @@
     
     if (!ppSwapChain || !pDesc || !hWnd)
       return DXGI_ERROR_INVALID_CALL;
-<<<<<<< HEAD
-#ifndef DXVK_NATIVE
-    return CreateDxvkSwapChainForHwnd(
-      pFactory, m_device, hWnd, pDesc,
-      pFullscreenDesc, pRestrictToOutput,
-      ppSwapChain);
-#else 
-    return DXGI_ERROR_INVALID_CALL;
-#endif
-=======
+
     
     // Make sure the back buffer size is not zero
     DXGI_SWAP_CHAIN_DESC1 desc = *pDesc;
@@ -1765,7 +1756,6 @@
       Logger::err(e.message());
       return DXGI_ERROR_UNSUPPORTED;
     }
->>>>>>> 7056425b
   }
   
   
@@ -1826,19 +1816,11 @@
       return S_OK;
     }
     
-<<<<<<< HEAD
-    if (riid == __uuidof(IDXGIVkPresentDevice)) {
-      *ppvObject = ref(&m_d3d11Presenter);
-      return S_OK;
-    }
-#ifndef DXVK_NATIVE
-=======
->>>>>>> 7056425b
     if (riid == __uuidof(IWineDXGISwapChainFactory)) {
       *ppvObject = ref(&m_wineFactory);
       return S_OK;
     }
-#endif
+
     if (riid == __uuidof(ID3D10Multithread)) {
       Com<ID3D11DeviceContext> context;
       m_d3d11Device.GetImmediateContext(&context);
