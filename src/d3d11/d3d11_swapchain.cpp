--- conflicted
+++ resolved
@@ -613,11 +613,8 @@
         FramePacer* framePacer = dynamic_cast<FramePacer*>(m_latency.ptr());
         if (framePacer) {
           int32_t fpsItemPos = hud->getItemPos<hud::HudFpsItem>();
-<<<<<<< HEAD
-=======
           m_renderLatencyHud = hud->addItem<hud::HudRenderLatencyItem>("renderlatency", fpsItemPos+1);
           m_presentLatencyHud = hud->addItem<hud::HudPresentLatencyItem>("presentlatency", fpsItemPos+2);
->>>>>>> 776085c9
         }
       }
     }
